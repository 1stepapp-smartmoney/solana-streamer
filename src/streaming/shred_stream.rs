
use solana_sdk::pubkey::Pubkey;

use crate::common::AnyResult;
use crate::streaming::common::{EventBatchProcessor, SubscriptionHandle};
use crate::streaming::event_parser::common::filter::EventTypeFilter;
use crate::streaming::event_parser::{Protocol, UnifiedEvent};
use crate::streaming::shred::{ShredEventProcessor, ShredStreamHandler, TransactionWithSlot};

use super::ShredStreamGrpc;

impl ShredStreamGrpc {
    /// 订阅ShredStream事件（支持批处理和即时处理）
    pub async fn shredstream_subscribe<F,FP>(
        &self,
        protocols: Vec<Protocol>,
        bot_wallet: Option<Pubkey>,
        event_type_filter: Option<EventTypeFilter>,
        callback: F,
        tx_pack_callback: Option<FP>
    ) -> AnyResult<()>
    where
        F: Fn(Box<dyn UnifiedEvent>) + Send + Sync + 'static,
        FP: Fn(Vec<Box<dyn UnifiedEvent>>) + Send + Sync + 'static,
    {
        // 如果已有活跃订阅，先停止它
        self.stop().await;

        let mut metrics_handle = None;
        // 启动自动性能监控（如果启用）
        if self.config.enable_metrics {
            metrics_handle = self.metrics_manager.start_auto_monitoring().await;
        }

        // 启动流处理
        let client = (*self.shredstream_client).clone();
        let (stream_task, rx) = ShredStreamHandler::start_stream_processing(
            client,
            self.config.backpressure.channel_size,
        )
        .await?;

        // 根据配置选择处理模式并获取事件处理任务句柄
        let event_handle = if self.config.batch.enabled {
            // 批处理模式
            self.process_with_batch(rx, protocols, bot_wallet, event_type_filter, callback).await?
        } else {
            // 即时处理模式
<<<<<<< HEAD
            self.process_immediate_in_tx_pack(rx, protocols, bot_wallet, event_type_filter, callback, tx_pack_callback).await

        }
=======
            self.process_immediate(rx, protocols, bot_wallet, event_type_filter, callback).await?
        };

        // 保存订阅句柄
        let subscription_handle = SubscriptionHandle::new(stream_task, event_handle, metrics_handle);
        let mut handle_guard = self.subscription_handle.lock().await;
        *handle_guard = Some(subscription_handle);

        Ok(())
>>>>>>> a1a453fe
    }

    /// 批处理模式
    async fn process_with_batch<F>(
        &self,
        mut rx: futures::channel::mpsc::Receiver<TransactionWithSlot>,
        protocols: Vec<Protocol>,
        bot_wallet: Option<Pubkey>,
        event_type_filter: Option<EventTypeFilter>,
        callback: F,
    ) -> AnyResult<tokio::task::JoinHandle<()>>
    where
        F: Fn(Box<dyn UnifiedEvent>) + Send + Sync + 'static,
    {
        use futures::StreamExt;

        // 创建批处理器，将单个事件回调转换为批量回调
        let batch_callback = move |events: Vec<Box<dyn UnifiedEvent>>| {
            for event in events {
                callback(event);
            }
        };

        let mut batch_processor = EventBatchProcessor::new(
            batch_callback,
            self.config.batch.batch_size,
            self.config.batch.batch_timeout_ms,
        );

        // 创建事件处理器
        let event_processor =
            ShredEventProcessor::new(self.metrics_manager.clone(), self.config.clone());

        let event_handle = tokio::spawn(async move {
            while let Some(transaction_with_slot) = rx.next().await {
                if let Err(e) = event_processor
                    .process_transaction_with_batch(
                        transaction_with_slot,
                        protocols.clone(),
                        bot_wallet,
                        &mut batch_processor,
                        event_type_filter.clone(),
                    )
                    .await
                {
                    log::error!("Error processing transaction: {e:?}");
                }
            }

            // 处理剩余的事件
            batch_processor.flush();
        });

        Ok(event_handle)
    }

    /// 即时处理模式
    async fn process_immediate<F>(
        &self,
        mut rx: futures::channel::mpsc::Receiver<TransactionWithSlot>,
        protocols: Vec<Protocol>,
        bot_wallet: Option<Pubkey>,
        event_type_filter: Option<EventTypeFilter>,
        callback: F,
    ) -> AnyResult<tokio::task::JoinHandle<()>>
    where
        F: Fn(Box<dyn UnifiedEvent>) + Send + Sync + 'static,
    {
        use futures::StreamExt;

        // 创建事件处理器
        let event_processor =
            ShredEventProcessor::new(self.metrics_manager.clone(), self.config.clone());

        let event_handle = tokio::spawn(async move {
            while let Some(transaction_with_slot) = rx.next().await {
                if let Err(e) = event_processor
                    .process_transaction_immediate(
                        transaction_with_slot,
                        protocols.clone(),
                        bot_wallet,
                        event_type_filter.clone(),
                        &callback,
                    )
                    .await
                {
                    log::error!("Error processing transaction: {e:?}");
                }
            }
        });

        Ok(event_handle)
    }

    async fn process_immediate_in_tx_pack<F,FP>(
        &self,
        mut rx: futures::channel::mpsc::Receiver<TransactionWithSlot>,
        protocols: Vec<Protocol>,
        bot_wallet: Option<Pubkey>,
        event_type_filter: Option<EventTypeFilter>,
        callback: F,
        tx_pack_callback: Option<FP>,
    ) -> AnyResult<()>
    where
        F: Fn(Box<dyn UnifiedEvent>) + Send + Sync + 'static,
        FP: Fn(Vec<Box<dyn UnifiedEvent>>) + Send + Sync + 'static,
    {
        use futures::StreamExt;

        // 创建事件处理器
        let event_processor =
            ShredEventProcessor::new(self.metrics_manager.clone(), self.config.clone());

        let self_clone = self.clone();
        if let Some(pack_callback) = tx_pack_callback {
            while let Some(transaction_with_slot) = rx.next().await {
                if let Err(e) = event_processor
                    .process_transaction_immediate_in_tx_pack(
                        transaction_with_slot,
                        protocols.clone(),
                        bot_wallet,
                        event_type_filter.clone(),
                        &pack_callback,
                    )
                    .await
                {
                    log::error!("Error processing transaction: {e:?}");
                }
            }

        } else {
            while let Some(transaction_with_slot) = rx.next().await {
                if let Err(e) = event_processor
                    .process_transaction_immediate(
                        transaction_with_slot,
                        protocols.clone(),
                        bot_wallet,
                        event_type_filter.clone(),
                        &callback,
                    )
                    .await
                {
                    log::error!("Error processing transaction: {e:?}");
                }
            }

        }
        Ok(())
    }

}<|MERGE_RESOLUTION|>--- conflicted
+++ resolved
@@ -1,4 +1,3 @@
-
 use solana_sdk::pubkey::Pubkey;
 
 use crate::common::AnyResult;
@@ -46,12 +45,7 @@
             self.process_with_batch(rx, protocols, bot_wallet, event_type_filter, callback).await?
         } else {
             // 即时处理模式
-<<<<<<< HEAD
-            self.process_immediate_in_tx_pack(rx, protocols, bot_wallet, event_type_filter, callback, tx_pack_callback).await
-
-        }
-=======
-            self.process_immediate(rx, protocols, bot_wallet, event_type_filter, callback).await?
+            self.process_immediate_in_tx_pack(rx, protocols, bot_wallet, event_type_filter, callback, tx_pack_callback).await?
         };
 
         // 保存订阅句柄
@@ -60,7 +54,6 @@
         *handle_guard = Some(subscription_handle);
 
         Ok(())
->>>>>>> a1a453fe
     }
 
     /// 批处理模式
