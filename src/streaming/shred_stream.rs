--- conflicted
+++ resolved
@@ -1,3 +1,4 @@
+
 use solana_sdk::pubkey::Pubkey;
 
 use crate::common::AnyResult;
@@ -40,13 +41,9 @@
             // 批处理模式
             self.process_with_batch(rx, protocols, bot_wallet, event_type_filter, callback).await
         } else {
-<<<<<<< HEAD
-            self.process_immediate_in_tx_pack(stream, tx, rx, protocols, bot_wallet, callback, tx_pack_callback).await
+            // 即时处理模式
+            self.process_immediate_in_tx_pack(stream, tx, rx, protocols, bot_wallet,event_type_filter， callback, tx_pack_callback).await
 
-=======
-            // 即时处理模式
-            self.process_immediate(rx, protocols, bot_wallet, event_type_filter, callback).await
->>>>>>> a9ceaa55
         }
     }
 
@@ -137,15 +134,13 @@
 
         Ok(())
     }
-<<<<<<< HEAD
 
-    async fn process_immediate_in_tx_pack<F, FP>(
+    async fn process_immediate_in_tx_pack<F,FP>(
         &self,
-        mut stream: tonic::codec::Streaming<crate::protos::shredstream::Entry>,
-        mut tx: mpsc::Sender<TransactionWithSlot>,
-        mut rx: mpsc::Receiver<TransactionWithSlot>,
+        mut rx: futures::channel::mpsc::Receiver<TransactionWithSlot>,
         protocols: Vec<Protocol>,
         bot_wallet: Option<Pubkey>,
+        event_type_filter: Option<EventTypeFilter>,
         callback: F,
         tx_pack_callback: Option<FP>,
     ) -> AnyResult<()>
@@ -153,254 +148,47 @@
         F: Fn(Box<dyn UnifiedEvent>) + Send + Sync + 'static,
         FP: Fn(Vec<Box<dyn UnifiedEvent>>) + Send + Sync + 'static,
     {
-        tokio::spawn(async move {
-            while let Some(message) = stream.next().await {
-                match message {
-                    Ok(msg) => {
-                        if let Ok(entries) = bincode::deserialize::<Vec<Entry>>(&msg.entries) {
-                            for entry in entries {
-                                for transaction in entry.transactions {
-                                    let _ = tx.try_send(TransactionWithSlot {
-                                        transaction: transaction.clone(),
-                                        slot: msg.slot,
-                                    });
-                                }
-                            }
-                        }
-                    }
-                    Err(error) => {
-                        error!("Stream error: {error:?}");
-                        break;
-                    }
-                }
-            }
-        });
+        use futures::StreamExt;
+
+        // 创建事件处理器
+        let event_processor =
+            ShredEventProcessor::new(self.metrics_manager.clone(), self.config.clone());
 
         let self_clone = self.clone();
         if let Some(pack_callback) = tx_pack_callback {
             while let Some(transaction_with_slot) = rx.next().await {
-                if let Err(e) = self_clone.process_transaction_immediate_in_tx_pack(
-                    transaction_with_slot,
-                    protocols.clone(),
-                    bot_wallet,
-                    &pack_callback,
-                )
+                if let Err(e) = event_processor
+                    .process_transaction_immediate_in_tx_pack(
+                        transaction_with_slot,
+                        protocols.clone(),
+                        bot_wallet,
+                        event_type_filter.clone(),
+                        &pack_callback,
+                    )
                     .await
                 {
-                    error!("Error processing transaction: {e:?}");
+                    log::error!("Error processing transaction: {e:?}");
                 }
             }
+
         } else {
             while let Some(transaction_with_slot) = rx.next().await {
-                if let Err(e) = self_clone.process_transaction_immediate(
-                    transaction_with_slot,
-                    protocols.clone(),
-                    bot_wallet,
-                    &callback,
-                )
+                if let Err(e) = event_processor
+                    .process_transaction_immediate(
+                        transaction_with_slot,
+                        protocols.clone(),
+                        bot_wallet,
+                        event_type_filter.clone(),
+                        &callback,
+                    )
                     .await
                 {
-                    error!("Error processing transaction: {e:?}");
+                    log::error!("Error processing transaction: {e:?}");
                 }
             }
+
         }
-
-
         Ok(())
     }
 
-    /// 即时处理单个交易
-    async fn process_transaction_immediate<F>(
-        &self,
-        transaction_with_slot: TransactionWithSlot,
-        protocols: Vec<Protocol>,
-        bot_wallet: Option<Pubkey>,
-        callback: &F,
-    ) -> AnyResult<()>
-    where
-        F: Fn(Box<dyn UnifiedEvent>) + Send + Sync,
-    {
-        let start_time = std::time::Instant::now();
-        let program_received_time_ms = chrono::Utc::now().timestamp_millis();
-        let slot = transaction_with_slot.slot;
-        let versioned_tx = transaction_with_slot.transaction;
-        if versioned_tx.signatures.is_empty() {
-            return Ok(()); // 如果没有签名，直接返回
-        }
-        let signature = versioned_tx.signatures[0];
-
-        // 预分配向量容量
-        let mut all_events = Vec::with_capacity(protocols.len() * 2);
-
-        for protocol in protocols {
-            let parser = EventParserFactory::create_parser(protocol.clone());
-            let events = parser
-                .parse_versioned_transaction(
-                    &versioned_tx,
-                    &signature.to_string(),
-                    Some(slot),
-                    None,
-                    program_received_time_ms,
-                    bot_wallet,
-                )
-                .await
-                .unwrap_or_else(|_e| vec![]);
-            all_events.extend(events);
-        }
-
-        // 保存事件数量用于日志记录
-        let event_count = all_events.len();
-
-        // 即时处理事件
-        for event in all_events {
-            callback(event);
-        }
-
-        // 更新性能指标
-        let processing_time = start_time.elapsed();
-        let processing_time_ms = processing_time.as_millis() as f64;
-
-        // 实际调用性能指标更新
-        self.update_metrics(event_count as u64, processing_time_ms).await;
-
-        // 记录慢处理操作
-        if processing_time_ms > 5.0 {
-            log::warn!(
-                "ShredStream transaction processing took {}ms for {} events",
-                processing_time_ms,
-                event_count
-            );
-        }
-
-        Ok(())
-    }
-
-    /// 单个Tx的事件打包返回
-    async fn process_transaction_immediate_in_tx_pack<F>(
-        &self,
-        transaction_with_slot: TransactionWithSlot,
-        protocols: Vec<Protocol>,
-        bot_wallet: Option<Pubkey>,
-        callback: &F,
-    ) -> AnyResult<()>
-    where
-        F: Fn(Vec<Box<dyn UnifiedEvent>>) + Send + Sync,
-    {
-        let start_time = std::time::Instant::now();
-        let program_received_time_ms = chrono::Utc::now().timestamp_millis();
-        let slot = transaction_with_slot.slot;
-        let versioned_tx = transaction_with_slot.transaction;
-        if versioned_tx.signatures.is_empty() {
-            return Ok(()); // 如果没有签名，直接返回
-        }
-        let signature = versioned_tx.signatures[0];
-
-        // 预分配向量容量
-        let mut all_events = Vec::with_capacity(protocols.len() * 2);
-
-        for protocol in protocols {
-            let parser = EventParserFactory::create_parser(protocol.clone());
-            let events = parser
-                .parse_versioned_transaction(
-                    &versioned_tx,
-                    &signature.to_string(),
-                    Some(slot),
-                    None,
-                    program_received_time_ms,
-                    bot_wallet,
-                )
-                .await
-                .unwrap_or_else(|_e| vec![]);
-            all_events.extend(events);
-        }
-
-        // 保存事件数量用于日志记录
-        let event_count = all_events.len();
-
-        // // 即时处理事件
-        // for event in all_events {
-        //     callback(event);
-        // }
-
-        callback(all_events);
-
-        // 更新性能指标
-        let processing_time = start_time.elapsed();
-        let processing_time_ms = processing_time.as_millis() as f64;
-
-        // 实际调用性能指标更新
-        self.update_metrics(event_count as u64, processing_time_ms).await;
-
-        // 记录慢处理操作
-        if processing_time_ms > 5.0 {
-            log::warn!("ShredStream transaction processing took {}ms for {} events",
-                      processing_time_ms, event_count);
-        }
-
-        Ok(())
-    }
-
-    async fn process_transaction_with_batch<F>(
-        &self,
-        transaction_with_slot: TransactionWithSlot,
-        protocols: Vec<Protocol>,
-        bot_wallet: Option<Pubkey>,
-        batch_processor: &mut ShredBatchProcessor<F>,
-    ) -> AnyResult<()>
-    where
-        F: FnMut(Vec<Box<dyn UnifiedEvent>>) + Send + Sync + 'static,
-    {
-        let start_time = std::time::Instant::now();
-        let program_received_time_ms = chrono::Utc::now().timestamp_millis();
-        let slot = transaction_with_slot.slot;
-        let versioned_tx = transaction_with_slot.transaction;
-        let signature = versioned_tx.signatures[0];
-
-        // 预分配向量容量
-        let mut all_events = Vec::with_capacity(protocols.len() * 2);
-
-        for protocol in protocols {
-            let parser = EventParserFactory::create_parser(protocol.clone());
-            let events = parser
-                .parse_versioned_transaction(
-                    &versioned_tx,
-                    &signature.to_string(),
-                    Some(slot),
-                    None,
-                    program_received_time_ms,
-                    bot_wallet,
-                )
-                .await
-                .unwrap_or_else(|_e| vec![]);
-            all_events.extend(events);
-        }
-
-        // 保存事件数量用于日志记录
-        let event_count = all_events.len();
-
-        // 使用批处理器处理事件
-        for event in all_events {
-            batch_processor.add_event(event);
-        }
-
-        // 更新性能指标
-        let processing_time = start_time.elapsed();
-        let processing_time_ms = processing_time.as_millis() as f64;
-
-        // 实际调用性能指标更新
-        self.update_metrics(event_count as u64, processing_time_ms).await;
-
-        // 记录慢处理操作
-        if processing_time_ms > 5.0 {
-            log::warn!(
-                "ShredStream transaction processing took {}ms for {} events",
-                processing_time_ms,
-                event_count
-            );
-        }
-
-        Ok(())
-    }
-=======
->>>>>>> a9ceaa55
 }