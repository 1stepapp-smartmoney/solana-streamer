use std::sync::atomic::{AtomicBool, AtomicUsize, Ordering};
use std::sync::Arc;

use crossbeam_queue::SegQueue;
use solana_sdk::pubkey::Pubkey;

use crate::common::AnyResult;
use crate::streaming::common::BackpressureStrategy;
use crate::streaming::common::{
    MetricsEventType, MetricsManager, StreamClientConfig as ClientConfig,
};
use crate::streaming::event_parser::common::filter::EventTypeFilter;
use crate::streaming::event_parser::core::account_event_parser::AccountEventParser;
use crate::streaming::event_parser::core::common_event_parser::CommonEventParser;

use crate::streaming::event_parser::core::event_parser::EventParser;
use crate::streaming::event_parser::{core::traits::UnifiedEvent, Protocol};
use crate::streaming::grpc::{BackpressureConfig, EventPretty};
use crate::streaming::shred::TransactionWithSlot;
use once_cell::sync::OnceCell;

/// High-performance Event processor using SegQueue for all strategies
pub struct EventProcessor {
    pub(crate) metrics_manager: MetricsManager,
    pub(crate) config: ClientConfig,
    pub(crate) parser_cache: OnceCell<Arc<EventParser>>,
    pub(crate) protocols: Vec<Protocol>,
    pub(crate) event_type_filter: Option<EventTypeFilter>,
    pub(crate) callback: Option<Arc<dyn Fn(Box<dyn UnifiedEvent>) + Send + Sync>>,
    pub(crate) tx_pack_callback: Option<Arc<dyn Fn(Vec<Box<dyn UnifiedEvent>>) + Send + Sync>>,
    pub(crate) backpressure_config: BackpressureConfig,
    pub(crate) grpc_queue: Arc<SegQueue<(EventPretty, Option<Pubkey>)>>,
    pub(crate) shred_queue: Arc<SegQueue<(TransactionWithSlot, Option<Pubkey>)>>,
    pub(crate) grpc_pending_count: Arc<AtomicUsize>,
    pub(crate) shred_pending_count: Arc<AtomicUsize>,
    pub(crate) processing_shutdown: Arc<AtomicBool>,
}

impl EventProcessor {
    pub fn new(metrics_manager: MetricsManager, config: ClientConfig) -> Self {
        let backpressure_config = config.backpressure.clone();
        let grpc_queue = Arc::new(SegQueue::new());
        let shred_queue = Arc::new(SegQueue::new());
        let grpc_pending_count = Arc::new(AtomicUsize::new(0));
        let shred_pending_count = Arc::new(AtomicUsize::new(0));
        let processing_shutdown = Arc::new(AtomicBool::new(false));

        Self {
            metrics_manager,
            config,
            parser_cache: OnceCell::new(),
            protocols: vec![],
            event_type_filter: None,
            backpressure_config,
            callback: None,
            tx_pack_callback: None,
            grpc_queue,
            shred_queue,
            grpc_pending_count,
            shred_pending_count,
            processing_shutdown,
        }
    }

    pub fn set_protocols_and_event_type_filter(
        &mut self,
        protocols: Vec<Protocol>,
        event_type_filter: Option<EventTypeFilter>,
        backpressure_config: BackpressureConfig,
        callback: Option<Arc<dyn Fn(Box<dyn UnifiedEvent>) + Send + Sync>>,
        tx_pack_callback: Option<Arc<dyn Fn(Vec<Box<dyn UnifiedEvent>>) + Send + Sync>>,
    ) {
        self.protocols = protocols;
        self.event_type_filter = event_type_filter;

        self.backpressure_config = backpressure_config;
        self.callback = callback;
        self.tx_pack_callback = tx_pack_callback;
        let protocols_ref = &self.protocols;
        let event_type_filter_ref = self.event_type_filter.as_ref();
        self.parser_cache.get_or_init(|| {
            Arc::new(EventParser::new(protocols_ref.clone(), event_type_filter_ref.cloned()))
        });

        if matches!(self.backpressure_config.strategy, BackpressureStrategy::Block) {
            self.start_block_processing_thread();
        }
    }

    pub fn get_parser(&self) -> Arc<EventParser> {
        self.parser_cache.get().unwrap().clone()
    }

    fn create_adapter_callback(&self) -> Arc<dyn Fn(Box<dyn UnifiedEvent>) + Send + Sync> {
        let callback = self.callback.clone().unwrap();
        let metrics_manager = self.metrics_manager.clone();

        Arc::new(move |event: Box<dyn UnifiedEvent>| {
            let processing_time_us = event.handle_us() as f64;
            callback(event);
            metrics_manager.update_metrics(MetricsEventType::Transaction, 1, processing_time_us);
        })
    }

    fn create_tx_pack_adapter_callback(&self) -> Arc<dyn Fn(Vec<Box<dyn UnifiedEvent>>) + Send + Sync> {
        let callback = self.tx_pack_callback.clone().unwrap();
        let metrics_manager = self.metrics_manager.clone();

        Arc::new(move |events: Vec<Box<dyn UnifiedEvent>>| {
            if (events.is_empty()) {
                return;
            }
            let event = &events[0];
            let events_count = events.len() as u64;
            let processing_time_us = event.handle_us() as f64;
            callback(events);
            metrics_manager.update_metrics(MetricsEventType::Transaction, events_count, processing_time_us);
        })
    }

    pub async fn process_grpc_event_transaction_with_metrics(
        &self,
        event_pretty: EventPretty,
        bot_wallet: Option<Pubkey>,
    ) -> AnyResult<()> {
        self.apply_backpressure_control(event_pretty, bot_wallet).await
    }

    async fn apply_backpressure_control(
        &self,
        event_pretty: EventPretty,
        bot_wallet: Option<Pubkey>,
    ) -> AnyResult<()> {
        match self.backpressure_config.strategy {
            BackpressureStrategy::Block => {
                loop {
                    let current_pending = self.grpc_pending_count.load(Ordering::Relaxed);
                    if current_pending < self.backpressure_config.permits {
                        self.grpc_queue.push((event_pretty, bot_wallet));
                        self.grpc_pending_count.fetch_add(1, Ordering::Relaxed);
                        break;
                    }

                    tokio::task::yield_now().await;
                }
                Ok(())
            }
            BackpressureStrategy::Drop => {
                let current_pending = self.grpc_pending_count.load(Ordering::Relaxed);
                if current_pending >= self.backpressure_config.permits {
                    self.metrics_manager.increment_dropped_events();
                    Ok(())
                } else {
                    self.grpc_pending_count.fetch_add(1, Ordering::Relaxed);
                    let processor = self.clone();
                    tokio::spawn(async move {
                        match processor
                            .process_grpc_event_transaction(event_pretty, bot_wallet)
                            .await
                        {
                            Ok(_) => {
                                processor.grpc_pending_count.fetch_sub(1, Ordering::Relaxed);
                            }
                            Err(e) => {
                                log::error!("Error in async gRPC processing: {}", e);
                            }
                        }
                    });
                    Ok(())
                }
            }
        }
    }

    async fn process_grpc_event_transaction(
        &self,
        event_pretty: EventPretty,
        bot_wallet: Option<Pubkey>,
    ) -> AnyResult<()> {
        if self.callback.is_none() {
            return Ok(());
        }
        match event_pretty {
            EventPretty::Account(account_pretty) => {
                self.metrics_manager.add_account_process_count();
                let account_event = AccountEventParser::parse_account_event(
                    &self.protocols,
                    account_pretty,
                    self.event_type_filter.as_ref(),
                );
                if let Some(event) = account_event {
                    let processing_time_us = event.handle_us() as f64;
                    self.invoke_callback(event);
                    self.update_metrics(MetricsEventType::Account, 1, processing_time_us);
                }
            }
            EventPretty::Transaction(transaction_pretty) => {
                self.metrics_manager.add_tx_process_count();
                let slot = transaction_pretty.slot;
                let signature = transaction_pretty.signature;
                let block_time = transaction_pretty.block_time;
                let recv_us = transaction_pretty.recv_us;
                let transaction_index = transaction_pretty.transaction_index;
                let grpc_tx = transaction_pretty.grpc_tx;

                let parser = self.get_parser();
                let adapter_callback = self.create_adapter_callback();
                parser
                    .parse_grpc_transaction_owned(
                        grpc_tx,
                        signature,
                        Some(slot),
                        block_time,
                        recv_us,
                        bot_wallet,
                        transaction_index,
                        adapter_callback,
                    )
                    .await?;
            }
            EventPretty::BlockMeta(block_meta_pretty) => {
                self.metrics_manager.add_block_meta_process_count();
                let block_time_ms = block_meta_pretty
                    .block_time
                    .map(|ts| ts.seconds * 1000 + ts.nanos as i64 / 1_000_000)
                    .unwrap_or_else(|| chrono::Utc::now().timestamp_millis());
                let block_meta_event = CommonEventParser::generate_block_meta_event(
                    block_meta_pretty.slot,
                    block_meta_pretty.block_hash,
                    block_time_ms,
                    block_meta_pretty.recv_us,
                );
                let processing_time_us = block_meta_event.handle_us() as f64;
                self.invoke_callback(block_meta_event);
                self.update_metrics(MetricsEventType::BlockMeta, 1, processing_time_us);
            }
        }

        Ok(())
    }

    pub fn invoke_callback(&self, event: Box<dyn UnifiedEvent>) {
        if let Some(callback) = self.callback.as_ref() {
            callback(event);
        }
    }

    pub async fn process_shred_transaction_immediate(
        &self,
        transaction_with_slot: TransactionWithSlot,
        bot_wallet: Option<Pubkey>,
    ) -> AnyResult<()> {
        self.process_shred_transaction(transaction_with_slot, bot_wallet).await
    }

    pub async fn process_shred_transaction_with_metrics(
        &self,
        transaction_with_slot: TransactionWithSlot,
        bot_wallet: Option<Pubkey>,
    ) -> AnyResult<()> {
        self.apply_shred_backpressure_control(transaction_with_slot, bot_wallet).await
    }

    async fn apply_shred_backpressure_control(
        &self,
        transaction_with_slot: TransactionWithSlot,
        bot_wallet: Option<Pubkey>,
    ) -> AnyResult<()> {
        match self.backpressure_config.strategy {
            BackpressureStrategy::Block => {
                loop {
                    let current_pending = self.shred_pending_count.load(Ordering::Relaxed);
                    if current_pending < self.backpressure_config.permits {
                        self.shred_queue.push((transaction_with_slot, bot_wallet));
                        self.shred_pending_count.fetch_add(1, Ordering::Relaxed);
                        break;
                    }

                    tokio::task::yield_now().await;
                }
                Ok(())
            }
            BackpressureStrategy::Drop => {
                let current_pending = self.shred_pending_count.load(Ordering::Relaxed);
                if current_pending >= self.backpressure_config.permits {
                    self.metrics_manager.increment_dropped_events();
                    Ok(())
                } else {
                    self.shred_pending_count.fetch_add(1, Ordering::Relaxed);
                    let processor = self.clone();
                    tokio::spawn(async move {
                        match processor
                            .process_shred_transaction(transaction_with_slot, bot_wallet)
                            .await
                        {
                            Ok(_) => {
                                processor.shred_pending_count.fetch_sub(1, Ordering::Relaxed);
                            }
                            Err(e) => {
                                log::error!("Error in async shred processing: {}", e);
                            }
                        }
                    });
                    Ok(())
                }
            }
        }
    }

    pub async fn process_shred_transaction(
        &self,
        transaction_with_slot: TransactionWithSlot,
        bot_wallet: Option<Pubkey>,
    ) -> AnyResult<()> {
        if self.callback.is_none() {
            return Ok(());
        }
        self.metrics_manager.add_tx_process_count();
        let tx = transaction_with_slot.transaction;

        let slot = transaction_with_slot.slot;
<<<<<<< HEAD
        if (tx.signatures.len() == 0) {  //非法交易修复，防止crash
=======
        if tx.signatures.is_empty() {
>>>>>>> 67446554
            return Ok(());
        }
        let signature = tx.signatures[0];
        let recv_us = transaction_with_slot.recv_us;

        let parser = self.get_parser();
        let adapter_callback = self.create_adapter_callback();
        let tx_pack_adapter_callback = if let Some(_) = self.tx_pack_callback {
            Some(self.create_tx_pack_adapter_callback())
        } else {
            None
        };
        parser
            .parse_versioned_transaction_owned(
                tx,
                signature,
                Some(slot),
                None,
                recv_us,
                bot_wallet,
                None,
                &[],
                adapter_callback,
                tx_pack_adapter_callback,
            )
            .await?;

        Ok(())
    }

    fn update_metrics(&self, ty: MetricsEventType, count: u64, time_us: f64) {
        self.metrics_manager.update_metrics(ty, count, time_us);
    }

    fn start_block_processing_thread(&self) {
        self.processing_shutdown.store(false, Ordering::Relaxed);

        let grpc_queue = Arc::clone(&self.grpc_queue);
        let shred_queue = Arc::clone(&self.shred_queue);
        let grpc_pending_count = Arc::clone(&self.grpc_pending_count);
        let shred_pending_count = Arc::clone(&self.shred_pending_count);
        let shutdown_flag = Arc::clone(&self.processing_shutdown);
        let shutdown_flag_clone = Arc::clone(&self.processing_shutdown);
        let processor = self.clone();
        let processor_clone = self.clone();
        // Dedicated thread with busy-wait and lock-free processing
        std::thread::spawn(move || {
            let worker_threads = std::thread::available_parallelism().map(|n| n.get()).unwrap_or(4); // 如果获取失败则回退到4个线程

            let rt = tokio::runtime::Builder::new_multi_thread()
                .worker_threads(worker_threads)
                .enable_all()
                .build()
                .unwrap();

            while !shutdown_flag.load(Ordering::Relaxed) {
                if let Some((event_pretty, bot_wallet)) = grpc_queue.pop() {
                    grpc_pending_count.fetch_sub(1, Ordering::Relaxed);
                    if let Err(e) = rt.block_on(
                        processor.process_grpc_event_transaction(event_pretty, bot_wallet),
                    ) {
                        println!("Error processing gRPC event: {}", e);
                    }
                } else {
                    // Yield to reduce CPU usage in busy wait
                    std::thread::yield_now();
                }
            }
        });

        // Shred processing with same low-latency optimization
        std::thread::spawn(move || {
            let worker_threads = std::thread::available_parallelism().map(|n| n.get()).unwrap_or(4); // 如果获取失败则回退到4个线程

            let rt = tokio::runtime::Builder::new_multi_thread()
                .worker_threads(worker_threads)
                .enable_all()
                .build()
                .unwrap();

            while !shutdown_flag_clone.load(Ordering::Relaxed) {
                if let Some((transaction_with_slot, bot_wallet)) = shred_queue.pop() {
                    shred_pending_count.fetch_sub(1, Ordering::Relaxed);
                    if let Err(e) = rt.block_on(
                        processor_clone
                            .process_shred_transaction(transaction_with_slot, bot_wallet),
                    ) {
                        log::error!("Error processing shred transaction: {}", e);
                    }
                } else {
                    // Yield to reduce CPU usage in busy wait
                    std::thread::yield_now();
                }
            }
        });
    }

    pub fn stop_processing(&self) {
        self.processing_shutdown.store(true, Ordering::Relaxed);
    }
}

impl Clone for EventProcessor {
    fn clone(&self) -> Self {
        Self {
            metrics_manager: self.metrics_manager.clone(),
            config: self.config.clone(),
            parser_cache: self.parser_cache.clone(),
            protocols: self.protocols.clone(),
            event_type_filter: self.event_type_filter.clone(),
            backpressure_config: self.backpressure_config.clone(),
            callback: self.callback.clone(),
            tx_pack_callback: self.tx_pack_callback.clone(),
            grpc_queue: self.grpc_queue.clone(),
            shred_queue: self.shred_queue.clone(),
            grpc_pending_count: self.grpc_pending_count.clone(),
            shred_pending_count: self.shred_pending_count.clone(),
            processing_shutdown: self.processing_shutdown.clone(),
        }
    }
}<|MERGE_RESOLUTION|>--- conflicted
+++ resolved
@@ -319,11 +319,7 @@
         let tx = transaction_with_slot.transaction;
 
         let slot = transaction_with_slot.slot;
-<<<<<<< HEAD
-        if (tx.signatures.len() == 0) {  //非法交易修复，防止crash
-=======
         if tx.signatures.is_empty() {
->>>>>>> 67446554
             return Ok(());
         }
         let signature = tx.signatures[0];
