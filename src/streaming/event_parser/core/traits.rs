--- conflicted
+++ resolved
@@ -1,11 +1,5 @@
-<<<<<<< HEAD
-use anyhow::Result;
-use prost_types::Timestamp;
-use solana_sdk::bs58;
-=======
 use crate::streaming::event_parser::common::EventType;
 use crate::streaming::event_parser::common::SwapData;
->>>>>>> 67446554
 use solana_sdk::signature::Signature;
 use std::fmt::Debug;
 
@@ -57,1176 +51,9 @@
     fn transaction_index(&self) -> Option<u64>;
 }
 
-<<<<<<< HEAD
-/// 事件解析器trait - 定义了事件解析的核心方法
-#[async_trait::async_trait]
-pub trait EventParser: Send + Sync {
-    /// 获取指令解析配置
-    fn instruction_configs(&self) -> HashMap<Vec<u8>, Vec<GenericEventParseConfig>>;
-    /// 从内联指令中解析事件数据
-    #[allow(clippy::too_many_arguments)]
-    fn parse_events_from_inner_instruction(
-        &self,
-        inner_instruction: &CompiledInstruction,
-        signature: Signature,
-        slot: u64,
-        block_time: Option<Timestamp>,
-        recv_us: i64,
-        outer_index: i64,
-        inner_index: Option<i64>,
-        transaction_index: Option<u64>,
-        config: &GenericEventParseConfig,
-    ) -> Vec<Box<dyn UnifiedEvent>>;
-
-    /// 从内联指令中解析事件数据
-    #[allow(clippy::too_many_arguments)]
-    fn parse_events_from_grpc_inner_instruction(
-        &self,
-        inner_instruction: &yellowstone_grpc_proto::prelude::InnerInstruction,
-        signature: Signature,
-        slot: u64,
-        block_time: Option<Timestamp>,
-        recv_us: i64,
-        outer_index: i64,
-        inner_index: Option<i64>,
-        transaction_index: Option<u64>,
-        config: &GenericEventParseConfig,
-    ) -> Vec<Box<dyn UnifiedEvent>>;
-
-    /// 从指令中解析事件数据
-    #[allow(clippy::too_many_arguments)]
-    fn parse_events_from_instruction(
-        &self,
-        instruction: &CompiledInstruction,
-        accounts: &[Pubkey],
-        signature: Signature,
-        slot: u64,
-        block_time: Option<Timestamp>,
-        recv_us: i64,
-        outer_index: i64,
-        inner_index: Option<i64>,
-        bot_wallet: Option<Pubkey>,
-        transaction_index: Option<u64>,
-        inner_instructions: Option<&InnerInstructions>,
-        callback: Arc<dyn for<'a> Fn(&'a Box<dyn UnifiedEvent>) + Send + Sync>,
-        tx_pack_callback: Option<Arc<dyn for<'a> Fn(&'a Vec<Box<dyn UnifiedEvent>>) + Send + Sync>>,
-    ) -> anyhow::Result<()>;
-
-    /// 从指令中解析事件数据
-    /// TODO: - wait refactor
-    #[allow(clippy::too_many_arguments)]
-    fn parse_events_from_grpc_instruction(
-        &self,
-        instruction: &yellowstone_grpc_proto::prelude::CompiledInstruction,
-        accounts: &[Pubkey],
-        signature: Signature,
-        slot: u64,
-        block_time: Option<Timestamp>,
-        recv_us: i64,
-        outer_index: i64,
-        inner_index: Option<i64>,
-        bot_wallet: Option<Pubkey>,
-        transaction_index: Option<u64>,
-        inner_instructions: Option<&yellowstone_grpc_proto::prelude::InnerInstructions>,
-        callback: Arc<dyn for<'a> Fn(&'a Box<dyn UnifiedEvent>) + Send + Sync>,
-    ) -> anyhow::Result<()>;
-
-    #[allow(clippy::too_many_arguments)]
-    async fn parse_instruction_events_from_grpc_transaction(
-        &self,
-        compiled_instructions: &[yellowstone_grpc_proto::prelude::CompiledInstruction],
-        signature: Signature,
-        slot: Option<u64>,
-        block_time: Option<Timestamp>,
-        recv_us: i64,
-        accounts: &[Pubkey],
-        inner_instructions: &[yellowstone_grpc_proto::prelude::InnerInstructions],
-        bot_wallet: Option<Pubkey>,
-        transaction_index: Option<u64>,
-        callback: Arc<dyn for<'a> Fn(&'a Box<dyn UnifiedEvent>) + Send + Sync>,
-    ) -> anyhow::Result<()> {
-        // 获取交易的指令和账户
-        let mut accounts = accounts.to_vec();
-        // 检查交易中是否包含程序
-        let has_program = accounts.iter().any(|account| self.should_handle(account));
-        if has_program {
-            // 解析每个指令
-            for (index, instruction) in compiled_instructions.iter().enumerate() {
-                if let Some(program_id) = accounts.get(instruction.program_id_index as usize) {
-                    if self.should_handle(program_id) {
-                        let max_idx = instruction.accounts.iter().max().unwrap_or(&0);
-                        // 补齐accounts(使用Pubkey::default())
-                        if *max_idx as usize > accounts.len() {
-                            for _i in accounts.len()..*max_idx as usize {
-                                accounts.push(Pubkey::default());
-                            }
-                        }
-                        let inner_instructions = inner_instructions
-                            .iter()
-                            .find(|inner_instruction| inner_instruction.index == index as u32);
-                        self.parse_grpc_instruction(
-                            instruction,
-                            &accounts,
-                            signature,
-                            slot,
-                            block_time,
-                            recv_us,
-                            index as i64,
-                            None,
-                            bot_wallet,
-                            transaction_index,
-                            inner_instructions,
-                            Arc::clone(&callback),
-                        )
-                        .await?;
-                    }
-                }
-            }
-        }
-        Ok(())
-    }
-
-    /// 从VersionedTransaction中解析指令事件的通用方法
-    #[allow(clippy::too_many_arguments)]
-    async fn parse_instruction_events_from_versioned_transaction(
-        &self,
-        transaction: &VersionedTransaction,
-        signature: Signature,
-        slot: Option<u64>,
-        block_time: Option<Timestamp>,
-        recv_us: i64,
-        accounts: &[Pubkey],
-        inner_instructions: &[InnerInstructions],
-        bot_wallet: Option<Pubkey>,
-        transaction_index: Option<u64>,
-        callback: Arc<dyn for<'a> Fn(&'a Box<dyn UnifiedEvent>) + Send + Sync>,
-        tx_pack_callback: Option<Arc<dyn for<'a> Fn(&'a Vec<Box<dyn UnifiedEvent>>) + Send + Sync>>,
-    ) -> anyhow::Result<()> {
-        // 获取交易的指令和账户
-        let compiled_instructions = transaction.message.instructions();
-        let mut accounts: Vec<Pubkey> = accounts.to_vec();
-        // 检查交易中是否包含程序
-        let has_program = accounts.iter().any(|account| self.should_handle(account));
-        if has_program {
-            // 解析每个指令
-            for (index, instruction) in compiled_instructions.iter().enumerate() {
-                if let Some(program_id) = accounts.get(instruction.program_id_index as usize) {
-                    if self.should_handle(program_id) {
-                        let max_idx = instruction.accounts.iter().max().unwrap_or(&0);
-                        // 补齐accounts(使用Pubkey::default())
-                        if *max_idx as usize >= accounts.len() {
-                            for _i in accounts.len()-1..*max_idx as usize {
-                                accounts.push(Pubkey::default());
-                            }
-                        }
-                        let inner_instructions = inner_instructions
-                            .iter()
-                            .find(|inner_instruction| inner_instruction.index == index as u8);
-                        self.parse_instruction(
-                            instruction,
-                            &accounts,
-                            signature,
-                            slot,
-                            block_time,
-                            recv_us,
-                            index as i64,
-                            None,
-                            bot_wallet,
-                            transaction_index,
-                            inner_instructions,
-                            Arc::clone(&callback),
-                            tx_pack_callback.clone(),
-                        )
-                        .await?;
-                    }
-                }
-            }
-        }
-        Ok(())
-    }
-
-    async fn parse_versioned_transaction_owned(
-        &self,
-        versioned_tx: VersionedTransaction,
-        signature: Signature,
-        slot: Option<u64>,
-        block_time: Option<Timestamp>,
-        recv_us: i64,
-        bot_wallet: Option<Pubkey>,
-        transaction_index: Option<u64>,
-        inner_instructions: &[InnerInstructions],
-        callback: Arc<dyn Fn(Box<dyn UnifiedEvent>) + Send + Sync>,
-        tx_pack_callback: Option<Arc<dyn Fn(Vec<Box<dyn UnifiedEvent>>) + Send + Sync>>,
-    ) -> anyhow::Result<()> {
-        // 创建适配器回调，将所有权回调转换为引用回调
-        let adapter_callback = Arc::new(move |event: &Box<dyn UnifiedEvent>| {
-            callback(event.clone_boxed());
-        });
-
-        let tx_pack_adapter_callback = tx_pack_callback.map(|tx_pack_cb| {
-            Arc::new(move |events: &Vec<Box<dyn UnifiedEvent>>| {
-                tx_pack_cb(events.clone());
-            }) as Arc<dyn for<'a> Fn(&'a Vec<Box<dyn UnifiedEvent>>) + Send + Sync>
-        });
-        self.parse_versioned_transaction(
-            &versioned_tx,
-            signature,
-            slot,
-            block_time,
-            recv_us,
-            bot_wallet,
-            transaction_index,
-            inner_instructions,
-            adapter_callback,
-            tx_pack_adapter_callback,
-        )
-        .await?;
-        Ok(())
-    }
-
-    async fn parse_versioned_transaction(
-        &self,
-        versioned_tx: &VersionedTransaction,
-        signature: Signature,
-        slot: Option<u64>,
-        block_time: Option<Timestamp>,
-        recv_us: i64,
-        bot_wallet: Option<Pubkey>,
-        transaction_index: Option<u64>,
-        inner_instructions: &[InnerInstructions],
-        callback: Arc<dyn for<'a> Fn(&'a Box<dyn UnifiedEvent>) + Send + Sync>,
-        tx_pack_callback: Option<Arc<dyn for<'a> Fn(&'a Vec<Box<dyn UnifiedEvent>>) + Send + Sync>>,
-    ) -> anyhow::Result<()> {
-        let accounts: Vec<Pubkey> = versioned_tx.message.static_account_keys().to_vec();
-        self.parse_instruction_events_from_versioned_transaction(
-            versioned_tx,
-            signature,
-            slot,
-            block_time,
-            recv_us,
-            &accounts,
-            inner_instructions,
-            bot_wallet,
-            transaction_index,
-            callback,
-            tx_pack_callback,
-        )
-        .await?;
-        Ok(())
-    }
-
-    async fn parse_grpc_transaction_owned(
-        &self,
-        grpc_tx: SubscribeUpdateTransactionInfo,
-        signature: Signature,
-        slot: Option<u64>,
-        block_time: Option<Timestamp>,
-        recv_us: i64,
-        bot_wallet: Option<Pubkey>,
-        transaction_index: Option<u64>,
-        callback: Arc<dyn Fn(Box<dyn UnifiedEvent>) + Send + Sync>,
-    ) -> anyhow::Result<()> {
-        // 创建适配器回调，将所有权回调转换为引用回调
-        let adapter_callback = Arc::new(move |event: &Box<dyn UnifiedEvent>| {
-            callback(event.clone_boxed());
-        });
-        // 调用原始方法
-        self.parse_grpc_transaction(
-            grpc_tx,
-            signature,
-            slot,
-            block_time,
-            recv_us,
-            bot_wallet,
-            transaction_index,
-            adapter_callback,
-        )
-        .await
-    }
-
-    async fn parse_grpc_transaction(
-        &self,
-        grpc_tx: SubscribeUpdateTransactionInfo,
-        signature: Signature,
-        slot: Option<u64>,
-        block_time: Option<Timestamp>,
-        recv_us: i64,
-        bot_wallet: Option<Pubkey>,
-        transaction_index: Option<u64>,
-        callback: Arc<dyn for<'a> Fn(&'a Box<dyn UnifiedEvent>) + Send + Sync>,
-    ) -> anyhow::Result<()> {
-        if let Some(transition) = grpc_tx.transaction {
-            if let Some(message) = &transition.message {
-                let mut address_table_lookups: Vec<Vec<u8>> = vec![];
-                let mut inner_instructions: Vec<
-                    yellowstone_grpc_proto::solana::storage::confirmed_block::InnerInstructions,
-                > = vec![];
-
-                if let Some(meta) = grpc_tx.meta {
-                    inner_instructions = meta.inner_instructions;
-                    address_table_lookups.reserve(
-                        meta.loaded_writable_addresses.len() + meta.loaded_writable_addresses.len(),
-                    );
-                    let loaded_writable_addresses = meta.loaded_writable_addresses;
-                    let loaded_readonly_addresses = meta.loaded_readonly_addresses;
-                    address_table_lookups.extend(
-                        loaded_writable_addresses.into_iter().chain(loaded_readonly_addresses),
-                    );
-                }
-
-                let mut accounts_bytes: Vec<Vec<u8>> =
-                    Vec::with_capacity(message.account_keys.len() + address_table_lookups.len());
-                accounts_bytes.extend_from_slice(&message.account_keys);
-                accounts_bytes.extend(address_table_lookups);
-                // 转换为 Pubkey
-                let accounts: Vec<Pubkey> = accounts_bytes
-                    .iter()
-                    .filter_map(|account| {
-                        if account.len() == 32 {
-                            Some(Pubkey::try_from(account.as_slice()).unwrap_or_default())
-                        } else {
-                            None
-                        }
-                    })
-                    .collect();
-                // 使用 Arc 包装共享数据，避免不必要的克隆
-                let accounts_arc = Arc::new(accounts);
-                let inner_instructions_arc = Arc::new(inner_instructions);
-                // 解析指令事件
-                let instructions = &message.instructions;
-                self.parse_instruction_events_from_grpc_transaction(
-                    &instructions,
-                    signature,
-                    slot,
-                    block_time,
-                    recv_us,
-                    &accounts_arc,
-                    &inner_instructions_arc,
-                    bot_wallet,
-                    transaction_index,
-                    callback.clone(),
-                )
-                .await?;
-
-                // 解析嵌套指令事件
-                for inner_instruction in inner_instructions_arc.iter() {
-                    for (index, instruction) in inner_instruction.instructions.iter().enumerate() {
-                        let accounts = &instruction.accounts;
-                        let data = &instruction.data;
-                        let instruction = yellowstone_grpc_proto::prelude::CompiledInstruction {
-                            program_id_index: instruction.program_id_index,
-                            accounts: accounts.to_vec(),
-                            data: data.to_vec(),
-                        };
-                        self.parse_grpc_instruction(
-                            &instruction,
-                            &accounts_arc,
-                            signature,
-                            slot,
-                            block_time,
-                            recv_us,
-                            inner_instruction.index as i64,
-                            Some(index as i64),
-                            bot_wallet,
-                            transaction_index,
-                            Some(&inner_instruction),
-                            callback.clone(),
-                        )
-                        .await?;
-                    }
-                }
-            }
-        }
-
-        Ok(())
-    }
-
-    async fn parse_encoded_confirmed_transaction_with_status_meta(
-        &self,
-        signature: Signature,
-        transaction: EncodedConfirmedTransactionWithStatusMeta,
-        callback: Arc<dyn for<'a> Fn(&'a Box<dyn UnifiedEvent>) + Send + Sync>,
-        tx_pack_callback: Option<Arc<dyn for<'a> Fn(&'a Vec<Box<dyn UnifiedEvent>>) + Send + Sync>>
-    ) -> anyhow::Result<()> {
-        let versioned_tx = match transaction.transaction.transaction.decode() {
-            Some(tx) => tx,
-            None => {
-                return Ok(());
-            }
-        };
-        let mut inner_instructions_vec: Vec<InnerInstructions> = Vec::new();
-        if let Some(meta) = &transaction.transaction.meta {
-            // 从meta中获取inner_instructions，处理OptionSerializer类型
-            if let solana_transaction_status::option_serializer::OptionSerializer::Some(
-                ui_inner_insts,
-            ) = &meta.inner_instructions
-            {
-                // 将UiInnerInstructions转换为InnerInstructions
-                for ui_inner in ui_inner_insts {
-                    let mut converted_instructions = Vec::new();
-
-                    // 转换每个UiInstruction为InnerInstruction
-                    for ui_instruction in &ui_inner.instructions {
-                        if let UiInstruction::Compiled(ui_compiled) = ui_instruction {
-                            // 解码base58编码的data
-                            if let Ok(data) = bs58::decode(&ui_compiled.data).into_vec() {
-                                // base64解码
-                                let compiled_instruction = CompiledInstruction {
-                                    program_id_index: ui_compiled.program_id_index,
-                                    accounts: ui_compiled.accounts.clone(),
-                                    data,
-                                };
-
-                                let inner_instruction = InnerInstruction {
-                                    instruction: compiled_instruction,
-                                    stack_height: ui_compiled.stack_height,
-                                };
-
-                                converted_instructions.push(inner_instruction);
-                            }
-                        }
-                    }
-
-                    let inner_instructions = InnerInstructions {
-                        index: ui_inner.index,
-                        instructions: converted_instructions,
-                    };
-
-                    inner_instructions_vec.push(inner_instructions);
-                }
-            }
-        }
-        let inner_instructions: &[InnerInstructions] = &inner_instructions_vec;
-
-        let meta = transaction.transaction.meta;
-        let mut address_table_lookups: Vec<Pubkey> = vec![];
-        if let Some(meta) = meta {
-            if let solana_transaction_status::option_serializer::OptionSerializer::Some(
-                loaded_addresses,
-            ) = &meta.loaded_addresses
-            {
-                address_table_lookups
-                    .reserve(loaded_addresses.writable.len() + loaded_addresses.readonly.len());
-                address_table_lookups.extend(
-                    loaded_addresses
-                        .writable
-                        .iter()
-                        .filter_map(|s| s.parse::<Pubkey>().ok())
-                        .chain(
-                            loaded_addresses
-                                .readonly
-                                .iter()
-                                .filter_map(|s| s.parse::<Pubkey>().ok()),
-                        ),
-                );
-            }
-        }
-        let mut accounts = Vec::with_capacity(
-            versioned_tx.message.static_account_keys().len() + address_table_lookups.len(),
-        );
-        accounts.extend_from_slice(versioned_tx.message.static_account_keys());
-        accounts.extend(address_table_lookups);
-        // 使用 Arc 包装共享数据，避免不必要的克隆
-        let accounts_arc = Arc::new(accounts);
-        let inner_instructions_arc = Arc::new(inner_instructions);
-
-        let slot = transaction.slot;
-        let block_time = transaction.block_time.map(|t| Timestamp { seconds: t as i64, nanos: 0 });
-        let recv_us = get_high_perf_clock();
-        let bot_wallet = None;
-        let transaction_index = None;
-        // 解析指令事件
-        self.parse_instruction_events_from_versioned_transaction(
-            &versioned_tx,
-            signature,
-            Some(slot),
-            block_time,
-            recv_us,
-            &accounts_arc,
-            &inner_instructions_arc,
-            bot_wallet,
-            transaction_index,
-            callback.clone(),
-            tx_pack_callback.clone()
-        )
-        .await?;
-
-        // 解析嵌套指令事件
-        for inner_instruction in inner_instructions_arc.iter() {
-            for (index, instruction) in inner_instruction.instructions.iter().enumerate() {
-                self.parse_instruction(
-                    &instruction.instruction,
-                    &accounts_arc,
-                    signature,
-                    Some(slot),
-                    block_time,
-                    recv_us,
-                    inner_instruction.index as i64,
-                    Some(index as i64),
-                    bot_wallet,
-                    transaction_index,
-                    Some(&inner_instruction),
-                    callback.clone(),
-                    None,
-                )
-                .await?;
-            }
-        }
-
-        Ok(())
-    }
-
-    async fn parse_inner_instruction(
-        &self,
-        instruction: &CompiledInstruction,
-        signature: Signature,
-        slot: Option<u64>,
-        block_time: Option<Timestamp>,
-        recv_us: i64,
-        outer_index: i64,
-        inner_index: Option<i64>,
-        transaction_index: Option<u64>,
-        config: &GenericEventParseConfig,
-    ) -> anyhow::Result<Vec<Box<dyn UnifiedEvent>>> {
-        let slot = slot.unwrap_or(0);
-        let events = self.parse_events_from_inner_instruction(
-            instruction,
-            signature,
-            slot,
-            block_time,
-            recv_us,
-            outer_index,
-            inner_index,
-            transaction_index,
-            config,
-        );
-        Ok(events)
-    }
-
-    #[allow(clippy::too_many_arguments)]
-    async fn parse_grpc_instruction(
-        &self,
-        instruction: &yellowstone_grpc_proto::prelude::CompiledInstruction,
-        accounts: &[Pubkey],
-        signature: Signature,
-        slot: Option<u64>,
-        block_time: Option<Timestamp>,
-        recv_us: i64,
-        outer_index: i64,
-        inner_index: Option<i64>,
-        bot_wallet: Option<Pubkey>,
-        transaction_index: Option<u64>,
-        inner_instructions: Option<&yellowstone_grpc_proto::prelude::InnerInstructions>,
-        callback: Arc<dyn for<'a> Fn(&'a Box<dyn UnifiedEvent>) + Send + Sync>,
-    ) -> anyhow::Result<()> {
-        let slot = slot.unwrap_or(0);
-        self.parse_events_from_grpc_instruction(
-            instruction,
-            accounts,
-            signature,
-            slot,
-            block_time,
-            recv_us,
-            outer_index,
-            inner_index,
-            bot_wallet,
-            transaction_index,
-            inner_instructions,
-            callback,
-        )
-    }
-
-    #[allow(clippy::too_many_arguments)]
-    async fn parse_instruction(
-        &self,
-        instruction: &CompiledInstruction,
-        accounts: &[Pubkey],
-        signature: Signature,
-        slot: Option<u64>,
-        block_time: Option<Timestamp>,
-        recv_us: i64,
-        outer_index: i64,
-        inner_index: Option<i64>,
-        bot_wallet: Option<Pubkey>,
-        transaction_index: Option<u64>,
-        inner_instructions: Option<&InnerInstructions>,
-        callback: Arc<dyn for<'a> Fn(&'a Box<dyn UnifiedEvent>) + Send + Sync>,
-        tx_pack_callback: Option<Arc<dyn for<'a> Fn(&'a Vec<Box<dyn UnifiedEvent>>) + Send + Sync>>,
-    ) -> anyhow::Result<()> {
-        let slot = slot.unwrap_or(0);
-        self.parse_events_from_instruction(
-            instruction,
-            accounts,
-            signature,
-            slot,
-            block_time,
-            recv_us,
-            outer_index,
-            inner_index,
-            bot_wallet,
-            transaction_index,
-            inner_instructions,
-            callback,
-            tx_pack_callback,
-        )
-    }
-
-    /// 检查是否应该处理此程序ID
-    fn should_handle(&self, program_id: &Pubkey) -> bool;
-
-    /// 获取支持的程序ID列表
-    fn supported_program_ids(&self) -> Vec<Pubkey>;
-}
-
-=======
->>>>>>> 67446554
 // 为Box<dyn UnifiedEvent>实现Clone
 impl Clone for Box<dyn UnifiedEvent> {
     fn clone(&self) -> Self {
         self.clone_boxed()
     }
-<<<<<<< HEAD
-}
-
-/// 通用事件解析器配置
-#[derive(Debug, Clone)]
-pub struct GenericEventParseConfig {
-    pub program_id: Pubkey,
-    pub protocol_type: ProtocolType,
-    pub inner_instruction_discriminator: &'static [u8],
-    pub instruction_discriminator: &'static [u8],
-    pub event_type: EventType,
-    pub inner_instruction_parser: Option<InnerInstructionEventParser>,
-    pub instruction_parser: Option<InstructionEventParser>,
-}
-
-/// 内联指令事件解析器
-pub type InnerInstructionEventParser =
-    fn(data: &[u8], metadata: EventMetadata) -> Option<Box<dyn UnifiedEvent>>;
-
-/// 指令事件解析器
-pub type InstructionEventParser =
-    fn(data: &[u8], accounts: &[Pubkey], metadata: EventMetadata) -> Option<Box<dyn UnifiedEvent>>;
-
-/// 通用事件解析器基类
-pub struct GenericEventParser {
-    pub program_ids: Vec<Pubkey>,
-    // pub inner_instruction_configs: HashMap<Vec<u8>, Vec<GenericEventParseConfig>>,
-    pub instruction_configs: HashMap<Vec<u8>, Vec<GenericEventParseConfig>>,
-    /// 账户公钥缓存，避免重复分配
-    pub account_cache: parking_lot::Mutex<AccountPubkeyCache>,
-}
-
-impl GenericEventParser {
-    /// 创建新的通用事件解析器
-    pub fn new(program_ids: Vec<Pubkey>, configs: Vec<GenericEventParseConfig>) -> Self {
-        // 预分配容量，避免动态扩容
-        let mut instruction_configs = HashMap::with_capacity(configs.len());
-
-        for config in configs {
-            instruction_configs
-                .entry(config.instruction_discriminator.to_vec())
-                .or_insert_with(Vec::new)
-                .push(config.clone());
-        }
-
-        // 初始化账户缓存
-        let account_cache = parking_lot::Mutex::new(AccountPubkeyCache::new());
-
-        Self { program_ids, instruction_configs, account_cache }
-    }
-
-    /// 通用的内联指令解析方法
-    #[allow(clippy::too_many_arguments)]
-    fn parse_inner_instruction_event(
-        &self,
-        config: &GenericEventParseConfig,
-        data: &[u8],
-        signature: Signature,
-        slot: u64,
-        block_time: Option<Timestamp>,
-        recv_us: i64,
-        outer_index: i64,
-        inner_index: Option<i64>,
-        transaction_index: Option<u64>,
-    ) -> Option<Box<dyn UnifiedEvent>> {
-        if let Some(parser) = config.inner_instruction_parser {
-            let timestamp = block_time.unwrap_or(Timestamp { seconds: 0, nanos: 0 });
-            let block_time_ms = timestamp.seconds * 1000 + (timestamp.nanos as i64) / 1_000_000;
-            let metadata = EventMetadata::new(
-                signature,
-                slot,
-                timestamp.seconds,
-                block_time_ms,
-                config.protocol_type.clone(),
-                config.event_type.clone(),
-                config.program_id,
-                outer_index,
-                inner_index,
-                recv_us,
-                transaction_index,
-            );
-            parser(data, metadata)
-        } else {
-            None
-        }
-    }
-
-    /// 通用的指令解析方法
-    #[allow(clippy::too_many_arguments)]
-    fn parse_instruction_event(
-        &self,
-        config: &GenericEventParseConfig,
-        data: &[u8],
-        account_pubkeys: &[Pubkey],
-        signature: Signature,
-        slot: u64,
-        block_time: Option<Timestamp>,
-        recv_us: i64,
-        outer_index: i64,
-        inner_index: Option<i64>,
-        transaction_index: Option<u64>,
-    ) -> Option<Box<dyn UnifiedEvent>> {
-        if let Some(parser) = config.instruction_parser {
-            let timestamp = block_time.unwrap_or(Timestamp { seconds: 0, nanos: 0 });
-            let block_time_ms = timestamp.seconds * 1000 + (timestamp.nanos as i64) / 1_000_000;
-            let metadata = EventMetadata::new(
-                signature,
-                slot,
-                timestamp.seconds,
-                block_time_ms,
-                config.protocol_type.clone(),
-                config.event_type.clone(),
-                config.program_id,
-                outer_index,
-                inner_index,
-                recv_us,
-                transaction_index,
-            );
-            parser(data, account_pubkeys, metadata)
-        } else {
-            None
-        }
-    }
-}
-
-#[async_trait::async_trait]
-impl EventParser for GenericEventParser {
-    fn instruction_configs(&self) -> HashMap<Vec<u8>, Vec<GenericEventParseConfig>> {
-        self.instruction_configs.clone()
-    }
-    /// 从内联指令中解析事件数据
-    #[allow(clippy::too_many_arguments)]
-    fn parse_events_from_inner_instruction(
-        &self,
-        inner_instruction: &CompiledInstruction,
-        signature: Signature,
-        slot: u64,
-        block_time: Option<Timestamp>,
-        recv_us: i64,
-        outer_index: i64,
-        inner_index: Option<i64>,
-        transaction_index: Option<u64>,
-        config: &GenericEventParseConfig,
-    ) -> Vec<Box<dyn UnifiedEvent>> {
-        // Use SIMD-optimized data validation
-        if !SimdUtils::validate_instruction_data_simd(&inner_instruction.data, 16, 0) {
-            return Vec::new();
-        }
-        let data = &inner_instruction.data[16..];
-        let mut events = Vec::new();
-        if let Some(event) = self.parse_inner_instruction_event(
-            config,
-            data,
-            signature,
-            slot,
-            block_time,
-            recv_us,
-            outer_index,
-            inner_index,
-            transaction_index,
-        ) {
-            events.push(event);
-        }
-        events
-    }
-
-    /// 从内联指令中解析事件数据
-    #[allow(clippy::too_many_arguments)]
-    fn parse_events_from_grpc_inner_instruction(
-        &self,
-        inner_instruction: &yellowstone_grpc_proto::prelude::InnerInstruction,
-        signature: Signature,
-        slot: u64,
-        block_time: Option<Timestamp>,
-        recv_us: i64,
-        outer_index: i64,
-        inner_index: Option<i64>,
-        transaction_index: Option<u64>,
-        config: &GenericEventParseConfig,
-    ) -> Vec<Box<dyn UnifiedEvent>> {
-        // Use SIMD-optimized data validation
-        if !SimdUtils::validate_instruction_data_simd(&inner_instruction.data, 16, 0) {
-            return Vec::new();
-        }
-        let data = &inner_instruction.data[16..];
-        let mut events = Vec::new();
-        if let Some(event) = self.parse_inner_instruction_event(
-            config,
-            data,
-            signature,
-            slot,
-            block_time,
-            recv_us,
-            outer_index,
-            inner_index,
-            transaction_index,
-        ) {
-            events.push(event);
-        }
-        events
-    }
-
-    /// 从指令中解析事件
-    #[allow(clippy::too_many_arguments)]
-    fn parse_events_from_instruction(
-        &self,
-        instruction: &CompiledInstruction,
-        accounts: &[Pubkey],
-        signature: Signature,
-        slot: u64,
-        block_time: Option<Timestamp>,
-        recv_us: i64,
-        outer_index: i64,
-        inner_index: Option<i64>,
-        bot_wallet: Option<Pubkey>,
-        transaction_index: Option<u64>,
-        inner_instructions: Option<&InnerInstructions>,
-        callback: Arc<dyn for<'a> Fn(&'a Box<dyn UnifiedEvent>) + Send + Sync>,
-        tx_pack_callback: Option<Arc<dyn for<'a> Fn(&'a Vec<Box<dyn UnifiedEvent>>) + Send + Sync>>
-    ) -> anyhow::Result<()> {
-        let program_id = accounts[instruction.program_id_index as usize];
-        if !self.should_handle(&program_id) {
-            return Ok(());
-        }
-        // 一维化并行处理：将所有 (discriminator, config) 组合展开并行处理
-        let all_processing_params: Vec<_> = self
-            .instruction_configs
-            .iter()
-            .filter(|(disc, _)| {
-                // Use SIMD-optimized data validation and discriminator matching
-                SimdUtils::validate_instruction_data_simd(&instruction.data, disc.len(), disc.len())
-                    && SimdUtils::fast_discriminator_match(&instruction.data, disc)
-            })
-            .flat_map(|(disc, configs)| {
-                configs
-                    .iter()
-                    .filter(|config| config.program_id == program_id)
-                    .map(move |config| (disc, config))
-            })
-            .collect();
-
-        // Use SIMD-optimized account indices validation (只需检查一次)
-        if !SimdUtils::validate_account_indices_simd(&instruction.accounts, accounts.len()) {
-            return Ok(());
-        }
-
-        // 使用缓存构建账户公钥列表，避免重复分配 (只需构建一次)
-        let account_pubkeys = {
-            let mut cache_guard = self.account_cache.lock();
-            cache_guard.build_account_pubkeys(&instruction.accounts, accounts).to_vec()
-        };
-
-        // 并行处理所有 (discriminator, config) 组合
-        let all_results: Vec<_> = all_processing_params
-            .iter()
-            .filter_map(|(disc, config)| {
-                let data = &instruction.data[disc.len()..];
-                self.parse_instruction_event(
-                    config,
-                    data,
-                    &account_pubkeys,
-                    signature,
-                    slot,
-                    block_time,
-                    recv_us,
-                    outer_index,
-                    inner_index,
-                    transaction_index,
-                )
-                .map(|event| ((*disc).clone(), (*config).clone(), event))
-            })
-            .collect();
-
-        let mut events = vec![];
-
-        for (_disc, config, mut event) in all_results {
-            // 阻塞处理：原有的同步逻辑
-            let mut inner_instruction_event: Option<Box<dyn UnifiedEvent>> = None;
-            if inner_instructions.is_some() {
-                let inner_instructions_ref = inner_instructions.unwrap();
-
-                // 并行执行两个任务
-                let (inner_event_result, swap_data_result) = std::thread::scope(|s| {
-                    let inner_event_handle = s.spawn(|| {
-                        for inner_instruction in inner_instructions_ref.instructions.iter() {
-                            let result = self.parse_events_from_inner_instruction(
-                                &inner_instruction.instruction,
-                                signature,
-                                slot,
-                                block_time,
-                                recv_us,
-                                outer_index,
-                                inner_index,
-                                transaction_index,
-                                &config,
-                            );
-                            if result.len() > 0 {
-                                return Some(result[0].clone());
-                            }
-                        }
-                        None
-                    });
-
-                    let swap_data_handle = s.spawn(|| {
-                        if !event.swap_data_is_parsed() {
-                            parse_swap_data_from_next_instructions(
-                                &*event,
-                                inner_instructions_ref,
-                                inner_index.unwrap_or(-1_i64) as i8,
-                                &accounts,
-                            )
-                        } else {
-                            None
-                        }
-                    });
-
-                    // 等待两个任务完成
-                    (inner_event_handle.join().unwrap(), swap_data_handle.join().unwrap())
-                });
-
-                inner_instruction_event = inner_event_result;
-                if let Some(swap_data) = swap_data_result {
-                    event.set_swap_data(swap_data);
-                }
-            }
-            // 合并事件
-            if let Some(inner_instruction_event) = inner_instruction_event {
-                event.merge(&*inner_instruction_event);
-            }
-            // 设置处理时间（使用高性能时钟）
-            event.set_handle_us(elapsed_micros_since(
-                recv_us,
-            ));
-            event = process_event(event, bot_wallet);
-            if tx_pack_callback.is_none() {
-                callback(&event);
-            } else {
-                events.push(event);
-            }
-
-        }
-
-        if let Some(tx_pack_callback) = tx_pack_callback {
-            if events.len() > 0 {
-                tx_pack_callback(&events);
-            }
-        }
-        Ok(())
-    }
-
-    /// 从指令中解析事件
-    /// TODO: - wait refactor
-    #[allow(clippy::too_many_arguments)]
-    fn parse_events_from_grpc_instruction(
-        &self,
-        instruction: &yellowstone_grpc_proto::prelude::CompiledInstruction,
-        accounts: &[Pubkey],
-        signature: Signature,
-        slot: u64,
-        block_time: Option<Timestamp>,
-        recv_us: i64,
-        outer_index: i64,
-        inner_index: Option<i64>,
-        bot_wallet: Option<Pubkey>,
-        transaction_index: Option<u64>,
-        inner_instructions: Option<&yellowstone_grpc_proto::prelude::InnerInstructions>,
-        callback: Arc<dyn for<'a> Fn(&'a Box<dyn UnifiedEvent>) + Send + Sync>,
-    ) -> anyhow::Result<()> {
-        let program_id = accounts[instruction.program_id_index as usize];
-        if !self.should_handle(&program_id) {
-            return Ok(());
-        }
-        // 一维化并行处理：将所有 (discriminator, config) 组合展开并行处理
-        let all_processing_params: Vec<_> = self
-            .instruction_configs
-            .iter()
-            .filter(|(disc, _)| {
-                // Use SIMD-optimized data validation and discriminator matching
-                SimdUtils::validate_instruction_data_simd(&instruction.data, disc.len(), disc.len())
-                    && SimdUtils::fast_discriminator_match(&instruction.data, disc)
-            })
-            .flat_map(|(disc, configs)| {
-                configs
-                    .iter()
-                    .filter(|config| config.program_id == program_id)
-                    .map(move |config| (disc, config))
-            })
-            .collect();
-
-        // Use SIMD-optimized account indices validation (只需检查一次)
-        if !SimdUtils::validate_account_indices_simd(&instruction.accounts, accounts.len()) {
-            return Ok(());
-        }
-
-        // 使用缓存构建账户公钥列表，避免重复分配 (只需构建一次)
-        let account_pubkeys = {
-            let mut cache_guard = self.account_cache.lock();
-            cache_guard.build_account_pubkeys(&instruction.accounts, accounts).to_vec()
-        };
-
-        // 并行处理所有 (discriminator, config) 组合
-        let all_results: Vec<_> = all_processing_params
-            .iter()
-            .filter_map(|(disc, config)| {
-                let data = &instruction.data[disc.len()..];
-                self.parse_instruction_event(
-                    config,
-                    data,
-                    &account_pubkeys,
-                    signature,
-                    slot,
-                    block_time,
-                    recv_us,
-                    outer_index,
-                    inner_index,
-                    transaction_index,
-                )
-                .map(|event| ((*disc).clone(), (*config).clone(), event))
-            })
-            .collect();
-
-        for (_disc, config, mut event) in all_results {
-            // 阻塞处理：原有的同步逻辑
-            let mut inner_instruction_event: Option<Box<dyn UnifiedEvent>> = None;
-            if inner_instructions.is_some() {
-                let inner_instructions_ref = inner_instructions.unwrap();
-
-                // 并行执行两个任务
-                let (inner_event_result, swap_data_result) = std::thread::scope(|s| {
-                    let inner_event_handle = s.spawn(|| {
-                        for inner_instruction in inner_instructions_ref.instructions.iter() {
-                            let result = self.parse_events_from_grpc_inner_instruction(
-                                &inner_instruction,
-                                signature,
-                                slot,
-                                block_time,
-                                recv_us,
-                                outer_index,
-                                inner_index,
-                                transaction_index,
-                                &config,
-                            );
-                            if result.len() > 0 {
-                                return Some(result[0].clone());
-                            }
-                        }
-                        None
-                    });
-
-                    let swap_data_handle = s.spawn(|| {
-                        if !event.swap_data_is_parsed() {
-                            parse_swap_data_from_next_grpc_instructions(
-                                &*event,
-                                inner_instructions_ref,
-                                inner_index.unwrap_or(-1_i64) as i8,
-                                &accounts,
-                            )
-                        } else {
-                            None
-                        }
-                    });
-
-                    // 等待两个任务完成
-                    (inner_event_handle.join().unwrap(), swap_data_handle.join().unwrap())
-                });
-
-                inner_instruction_event = inner_event_result;
-                if let Some(swap_data) = swap_data_result {
-                    event.set_swap_data(swap_data);
-                }
-            }
-            // 合并事件
-            if let Some(inner_instruction_event) = inner_instruction_event {
-                event.merge(&*inner_instruction_event);
-            }
-            // 设置处理时间（使用高性能时钟）
-            event.set_handle_us(elapsed_micros_since(
-                recv_us,
-            ));
-            event = process_event(event, bot_wallet);
-            callback(&event);
-        }
-        Ok(())
-    }
-
-    fn should_handle(&self, program_id: &Pubkey) -> bool {
-        self.program_ids.contains(program_id)
-    }
-
-    fn supported_program_ids(&self) -> Vec<Pubkey> {
-        self.program_ids.clone()
-    }
-}
-
-fn process_event(
-    mut event: Box<dyn UnifiedEvent>,
-    bot_wallet: Option<Pubkey>,
-) -> Box<dyn UnifiedEvent> {
-    let slot = event.slot();
-    if let Some(token_info) = event.as_any().downcast_ref::<PumpFunCreateTokenEvent>() {
-        add_dev_address(slot, token_info.user);
-        if token_info.creator != Pubkey::default() && token_info.creator != token_info.user {
-            add_dev_address(slot, token_info.creator);
-        }
-    } else if let Some(trade_info) = event.as_any_mut().downcast_mut::<PumpFunTradeEvent>() {
-        if is_dev_address(&trade_info.user) || is_dev_address(&trade_info.creator) {
-            trade_info.is_dev_create_token_trade = true;
-        } else if Some(trade_info.user) == bot_wallet {
-            trade_info.is_bot = true;
-        } else {
-            trade_info.is_dev_create_token_trade = false;
-        }
-        if trade_info.metadata.swap_data.is_some() {
-            trade_info.metadata.swap_data.as_mut().unwrap().from_amount =
-                if trade_info.is_buy { trade_info.sol_amount } else { trade_info.token_amount };
-            trade_info.metadata.swap_data.as_mut().unwrap().to_amount =
-                if trade_info.is_buy { trade_info.token_amount } else { trade_info.sol_amount };
-        }
-    } else if let Some(trade_info) = event.as_any_mut().downcast_mut::<PumpSwapBuyEvent>() {
-        if trade_info.metadata.swap_data.is_some() {
-            trade_info.metadata.swap_data.as_mut().unwrap().from_amount =
-                trade_info.user_quote_amount_in;
-            trade_info.metadata.swap_data.as_mut().unwrap().to_amount = trade_info.base_amount_out;
-        }
-    } else if let Some(trade_info) = event.as_any_mut().downcast_mut::<PumpSwapSellEvent>() {
-        if trade_info.metadata.swap_data.is_some() {
-            trade_info.metadata.swap_data.as_mut().unwrap().from_amount = trade_info.base_amount_in;
-            trade_info.metadata.swap_data.as_mut().unwrap().to_amount =
-                trade_info.user_quote_amount_out;
-        }
-    } else if let Some(pool_info) = event.as_any().downcast_ref::<BonkPoolCreateEvent>() {
-        add_bonk_dev_address(slot, pool_info.creator);
-    } else if let Some(trade_info) = event.as_any_mut().downcast_mut::<BonkTradeEvent>() {
-        if is_bonk_dev_address(&trade_info.payer) {
-            trade_info.is_dev_create_token_trade = true;
-        } else if Some(trade_info.payer) == bot_wallet {
-            trade_info.is_bot = true;
-        } else {
-            trade_info.is_dev_create_token_trade = false;
-        }
-    }
-    event
-=======
->>>>>>> 67446554
 }