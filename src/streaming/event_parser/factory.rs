--- conflicted
+++ resolved
@@ -3,14 +3,10 @@
 use std::{collections::HashMap, sync::{Arc, LazyLock}};
 
 use crate::streaming::event_parser::protocols::{
-<<<<<<< HEAD
     bonk::parser::BONK_PROGRAM_ID, pumpfun::parser::PUMPFUN_PROGRAM_ID, pumpswap::parser::PUMPSWAP_PROGRAM_ID,
     raydium_cpmm::parser::RAYDIUM_CPMM_PROGRAM_ID, raydium_clmm::parser::RAYDIUM_CLMM_PROGRAM_ID, BonkEventParser,
     RaydiumCpmmEventParser, photon::parser::PHOTON_PROGRAM_ID, RaydiumClmmEventParser, MeteoraDAMMv2EventParser,
     AxiomEventParser, Axiom2EventParser
-=======
-    bonk::parser::BONK_PROGRAM_ID, pumpfun::parser::PUMPFUN_PROGRAM_ID, pumpswap::parser::PUMPSWAP_PROGRAM_ID, raydium_amm_v4::parser::RAYDIUM_AMM_V4_PROGRAM_ID, raydium_clmm::parser::RAYDIUM_CLMM_PROGRAM_ID, raydium_cpmm::parser::RAYDIUM_CPMM_PROGRAM_ID, BonkEventParser, RaydiumAmmV4EventParser, RaydiumClmmEventParser, RaydiumCpmmEventParser
->>>>>>> 8e3d64a0
 };
 use crate::streaming::event_parser::protocols::meteora_dammv2::parser::METEORA_DAMM_V2_PROGRAM_ID;
 use crate::streaming::event_parser::protocols::meteora_dbc::MeteoraDBCEventParser;
@@ -30,15 +26,12 @@
     Bonk,
     RaydiumCpmm,
     RaydiumClmm,
-<<<<<<< HEAD
     Phonton,
     MeteoraDBC,
     MeteoraDAMMv2,
     AxiomProgram1,
     AxiomProgram2,
-=======
     RaydiumAmmV4,
->>>>>>> 8e3d64a0
 }
 
 impl Protocol {
@@ -49,15 +42,12 @@
             Protocol::Bonk => vec![BONK_PROGRAM_ID],
             Protocol::RaydiumCpmm => vec![RAYDIUM_CPMM_PROGRAM_ID],
             Protocol::RaydiumClmm => vec![RAYDIUM_CLMM_PROGRAM_ID],
-<<<<<<< HEAD
             Protocol::Phonton => vec![PHOTON_PROGRAM_ID],
             Protocol::MeteoraDBC => vec![METEORA_DBC_PROGRAM_ID],
             Protocol::MeteoraDAMMv2 => vec![METEORA_DAMM_V2_PROGRAM_ID],
             Protocol::AxiomProgram1 => vec![AXIOM_1_PROGRAM_ID],
             Protocol::AxiomProgram2 => vec![AXIOM_2_PROGRAM_ID],
-=======
             Protocol::RaydiumAmmV4 => vec![RAYDIUM_AMM_V4_PROGRAM_ID],
->>>>>>> 8e3d64a0
         }
     }
 }
@@ -70,15 +60,12 @@
             Protocol::Bonk => write!(f, "Bonk"),
             Protocol::RaydiumCpmm => write!(f, "RaydiumCpmm"),
             Protocol::RaydiumClmm => write!(f, "RaydiumClmm"),
-<<<<<<< HEAD
             Protocol::Phonton => write!(f, "Photon"),
             Protocol::MeteoraDBC => write!(f, "MeteoraDBC"),
             Protocol::MeteoraDAMMv2 => write!(f, "MeteoraDAMMv2"),
             Protocol::AxiomProgram1 => write!(f, "AxiomTradingProgram1"),
             Protocol::AxiomProgram2 => write!(f, "AxiomTradingProgram2"),
-=======
             Protocol::RaydiumAmmV4 => write!(f, "RaydiumAmmV4"),
->>>>>>> 8e3d64a0
         }
     }
 }
@@ -93,15 +80,12 @@
             "bonk" => Ok(Protocol::Bonk),
             "raydiumcpmm" => Ok(Protocol::RaydiumCpmm),
             "raydiumclmm" => Ok(Protocol::RaydiumClmm),
-<<<<<<< HEAD
+            "raydiumammv4" => Ok(Protocol::RaydiumAmmV4),
             "photon" => Ok(Protocol::Phonton),
             "meteoradbc" => Ok(Protocol::MeteoraDBC),
             "meteoradammv2" => Ok(Protocol::MeteoraDAMMv2),
             "axiomprogram1" => Ok(Protocol::AxiomProgram1),
             "axiomprogram2" => Ok(Protocol::AxiomProgram2),
-=======
-            "raydiumammv4" => Ok(Protocol::RaydiumAmmV4),
->>>>>>> 8e3d64a0
             _ => Err(anyhow!("Unsupported protocol: {}", s)),
         }
     }
@@ -109,25 +93,18 @@
 
 static EVENT_PARSERS: LazyLock<HashMap<Protocol, Arc<dyn EventParser>>> = LazyLock::new(|| {
     // 预分配容量，避免动态扩容
-<<<<<<< HEAD
     let mut parsers: HashMap<Protocol, Arc<dyn EventParser>> = HashMap::with_capacity(10);
-=======
-    let mut parsers: HashMap<Protocol, Arc<dyn EventParser>> = HashMap::with_capacity(6);
->>>>>>> 8e3d64a0
     parsers.insert(Protocol::PumpSwap, Arc::new(PumpSwapEventParser::new()));
     parsers.insert(Protocol::PumpFun, Arc::new(PumpFunEventParser::new()));
     parsers.insert(Protocol::Bonk, Arc::new(BonkEventParser::new()));
     parsers.insert(Protocol::RaydiumCpmm, Arc::new(RaydiumCpmmEventParser::new()));
     parsers.insert(Protocol::RaydiumClmm, Arc::new(RaydiumClmmEventParser::new()));
-<<<<<<< HEAD
     parsers.insert(Protocol::Phonton, Arc::new(PhotonEventParser::new()));
     parsers.insert(Protocol::MeteoraDBC, Arc::new(MeteoraDBCEventParser::new()));
     parsers.insert(Protocol::MeteoraDAMMv2, Arc::new(MeteoraDAMMv2EventParser::new()));
     parsers.insert(Protocol::AxiomProgram1, Arc::new(AxiomEventParser::new()));
     parsers.insert(Protocol::AxiomProgram2, Arc::new(Axiom2EventParser::new()));
-=======
     parsers.insert(Protocol::RaydiumAmmV4, Arc::new(RaydiumAmmV4EventParser::new()));
->>>>>>> 8e3d64a0
     parsers
 });
 
