use borsh::{BorshDeserialize, BorshSerialize};
use serde::{Deserialize, Serialize};
use solana_sdk::pubkey::Pubkey;
use solana_transaction_status::UiInstruction;
use std::{
    hash::{DefaultHasher, Hash, Hasher},
    str::FromStr,
    sync::Arc,
};
use tokio::sync::Mutex;

use crate::{
    match_event,
    streaming::event_parser::{
        protocols::{
            bonk::BonkTradeEvent,
            pumpfun::PumpFunTradeEvent,
            pumpswap::{PumpSwapBuyEvent, PumpSwapSellEvent},
            raydium_amm_v4::RaydiumAmmV4SwapEvent,
            raydium_clmm::{RaydiumClmmSwapEvent, RaydiumClmmSwapV2Event},
            raydium_cpmm::RaydiumCpmmSwapEvent,
        },
        UnifiedEvent,
    },
};

// Object pool size configuration
const EVENT_METADATA_POOL_SIZE: usize = 1000;
const TRANSFER_DATA_POOL_SIZE: usize = 2000;

/// Event metadata object pool
pub struct EventMetadataPool {
    pool: Arc<Mutex<Vec<EventMetadata>>>,
}

impl Default for EventMetadataPool {
    fn default() -> Self {
        Self::new()
    }
}

impl EventMetadataPool {
    pub fn new() -> Self {
        Self { pool: Arc::new(Mutex::new(Vec::with_capacity(EVENT_METADATA_POOL_SIZE))) }
    }

    pub async fn acquire(&self) -> Option<EventMetadata> {
        let mut pool = self.pool.lock().await;
        pool.pop()
    }

    pub async fn release(&self, metadata: EventMetadata) {
        let mut pool = self.pool.lock().await;
        if pool.len() < EVENT_METADATA_POOL_SIZE {
            pool.push(metadata);
        }
    }
}

/// Transfer data object pool
pub struct TransferDataPool {
    pool: Arc<Mutex<Vec<TransferData>>>,
}

impl Default for TransferDataPool {
    fn default() -> Self {
        Self::new()
    }
}

impl TransferDataPool {
    pub fn new() -> Self {
        Self { pool: Arc::new(Mutex::new(Vec::with_capacity(TRANSFER_DATA_POOL_SIZE))) }
    }

    pub async fn acquire(&self) -> Option<TransferData> {
        let mut pool = self.pool.lock().await;
        pool.pop()
    }

    pub async fn release(&self, transfer_data: TransferData) {
        let mut pool = self.pool.lock().await;
        if pool.len() < TRANSFER_DATA_POOL_SIZE {
            pool.push(transfer_data);
        }
    }
}

// Global object pool instances
lazy_static::lazy_static! {
    pub static ref EVENT_METADATA_POOL: EventMetadataPool = EventMetadataPool::new();
    pub static ref TRANSFER_DATA_POOL: TransferDataPool = TransferDataPool::new();
}

#[derive(
    Debug, Clone, Default, PartialEq, Eq, Serialize, Deserialize, BorshSerialize, BorshDeserialize,
)]
pub enum ProtocolType {
    #[default]
    PumpSwap,
    PumpFun,
    Bonk,
    RaydiumCpmm,
    RaydiumClmm,
<<<<<<< HEAD
    PhotonProtocol,
    MeteoraDBC,
    MeteoraDAMMv2,
    AxiomTrading1,
    AxiomTrading2,
    SDKSystem,
=======
    RaydiumAmmV4,
    Common,
>>>>>>> 8e3d64a0
}

/// Event type enumeration
#[derive(
    Debug, Clone, Default, PartialEq, Eq, Serialize, Deserialize, BorshSerialize, BorshDeserialize,
)]
pub enum EventType {
    // PumpSwap events
    #[default]
    PumpSwapBuy,
    PumpSwapSell,
    PumpSwapCreatePool,
    PumpSwapDeposit,
    PumpSwapWithdraw,

    // PumpFun events
    PumpFunCreateToken,
    PumpFunBuy,
    PumpFunSell,
    PumpFunMigrate,

    // Bonk events
    BonkBuyExactIn,
    BonkBuyExactOut,
    BonkSellExactIn,
    BonkSellExactOut,
    BonkInitialize,
    BonkMigrateToAmm,
    BonkMigrateToCpswap,

    // Raydium CPMM events
    RaydiumCpmmSwapBaseInput,
    RaydiumCpmmSwapBaseOutput,
    RaydiumCpmmDeposit,
    RaydiumCpmmInitialize,
    RaydiumCpmmWithdraw,

    // Raydium CLMM events
    RaydiumClmmSwap,
    RaydiumClmmSwapV2,
    RaydiumClmmClosePosition,
    RaydiumClmmIncreaseLiquidityV2,
    RaydiumClmmDecreaseLiquidityV2,
    RaydiumClmmCreatePool,
    RaydiumClmmOpenPositionWithToken22Nft,
    RaydiumClmmOpenPositionV2,

    // Raydium AMM V4 events
    RaydiumAmmV4SwapBaseIn,
    RaydiumAmmV4SwapBaseOut,
    RaydiumAmmV4Deposit,
    RaydiumAmmV4Initialize2,
    RaydiumAmmV4Withdraw,
    RaydiumAmmV4WithdrawPnl,

    // Photon Protocol events
    PhotonPumpFunBuy,
    PhotonPumpFunSell,
    PhotonPumpSwapTrade,

    // Meteora DBC events
    MeteoraDBCSwap,

    // Meteora DAMM v2 events
    MeteoraDAMMv2Swap,

    // Axiom Trading events
    AxiomPumpFunBuy,
    AxiomPumpSwapBuy,

    // Common events
    BlockMeta,
    Unknown,
}

impl EventType {
    #[allow(clippy::inherent_to_string)]
    pub fn to_string(&self) -> String {
        match self {
            EventType::PumpSwapBuy => "PumpSwapBuy".to_string(),
            EventType::PumpSwapSell => "PumpSwapSell".to_string(),
            EventType::PumpSwapCreatePool => "PumpSwapCreatePool".to_string(),
            EventType::PumpSwapDeposit => "PumpSwapDeposit".to_string(),
            EventType::PumpSwapWithdraw => "PumpSwapWithdraw".to_string(),
            EventType::PumpFunCreateToken => "PumpFunCreateToken".to_string(),
            EventType::PumpFunBuy => "PumpFunBuy".to_string(),
            EventType::PumpFunSell => "PumpFunSell".to_string(),
            EventType::PumpFunMigrate => "PumpFunMigrate".to_string(),
            EventType::BonkBuyExactIn => "BonkBuyExactIn".to_string(),
            EventType::BonkBuyExactOut => "BonkBuyExactOut".to_string(),
            EventType::BonkSellExactIn => "BonkSellExactIn".to_string(),
            EventType::BonkSellExactOut => "BonkSellExactOut".to_string(),
            EventType::BonkInitialize => "BonkInitialize".to_string(),
            EventType::BonkMigrateToAmm => "BonkMigrateToAmm".to_string(),
            EventType::BonkMigrateToCpswap => "BonkMigrateToCpswap".to_string(),
            EventType::RaydiumCpmmSwapBaseInput => "RaydiumCpmmSwapBaseInput".to_string(),
            EventType::RaydiumCpmmSwapBaseOutput => "RaydiumCpmmSwapBaseOutput".to_string(),
            EventType::RaydiumCpmmDeposit => "RaydiumCpmmDeposit".to_string(),
            EventType::RaydiumCpmmInitialize => "RaydiumCpmmInitialize".to_string(),
            EventType::RaydiumCpmmWithdraw => "RaydiumCpmmWithdraw".to_string(),
            EventType::RaydiumClmmSwap => "RaydiumClmmSwap".to_string(),
            EventType::RaydiumClmmSwapV2 => "RaydiumClmmSwapV2".to_string(),
<<<<<<< HEAD
            EventType::PhotonPumpFunBuy => "PhotonPumpFunBuy".to_string(),
            EventType::PhotonPumpFunSell => "PhotonPumpFunSell".to_string(),
            EventType::PhotonPumpSwapTrade => "PhotonPumpSwapTrade".to_string(),
            EventType::MeteoraDBCSwap => "MeteoraDBCSwap".to_string(),
            EventType::MeteoraDAMMv2Swap => "MeteoraDAMMv2Swap".to_string(),
            EventType::AxiomPumpFunBuy => "AxiomPumpFunBuy".to_string(),
            EventType::AxiomPumpSwapBuy => "AxiomPumpSwapBuy".to_string(),
            EventType::SDKSystem => "SDKSystem".to_string(),
=======
            EventType::RaydiumClmmClosePosition => "RaydiumClmmClosePosition".to_string(),
            EventType::RaydiumClmmDecreaseLiquidityV2 => {
                "RaydiumClmmDecreaseLiquidityV2".to_string()
            }
            EventType::RaydiumClmmCreatePool => "RaydiumClmmCreatePool".to_string(),
            EventType::RaydiumClmmIncreaseLiquidityV2 => {
                "RaydiumClmmIncreaseLiquidityV2".to_string()
            }
            EventType::RaydiumClmmOpenPositionWithToken22Nft => {
                "RaydiumClmmOpenPositionWithToken22Nft".to_string()
            }
            EventType::RaydiumClmmOpenPositionV2 => "RaydiumClmmOpenPositionV2".to_string(),
            EventType::RaydiumAmmV4SwapBaseIn => "RaydiumAmmV4SwapBaseIn".to_string(),
            EventType::RaydiumAmmV4SwapBaseOut => "RaydiumAmmV4SwapBaseOut".to_string(),
            EventType::RaydiumAmmV4Deposit => "RaydiumAmmV4Deposit".to_string(),
            EventType::RaydiumAmmV4Initialize2 => "RaydiumAmmV4Initialize2".to_string(),
            EventType::RaydiumAmmV4Withdraw => "RaydiumAmmV4Withdraw".to_string(),
            EventType::RaydiumAmmV4WithdrawPnl => "RaydiumAmmV4WithdrawPnl".to_string(),
            EventType::BlockMeta => "BlockMeta".to_string(),
>>>>>>> 8e3d64a0
            EventType::Unknown => "Unknown".to_string(),
        }
    }
}

/// Parse result
#[derive(Debug, Clone)]
pub struct ParseResult<T> {
    pub success: bool,
    pub data: Option<T>,
    pub error: Option<String>,
}

impl<T> ParseResult<T> {
    pub fn success(data: T) -> Self {
        Self { success: true, data: Some(data), error: None }
    }

    pub fn failure(error: String) -> Self {
        Self { success: false, data: None, error: Some(error) }
    }

    pub fn is_success(&self) -> bool {
        self.success
    }

    pub fn is_failure(&self) -> bool {
        !self.success
    }
}

/// Protocol information
#[derive(Debug, Clone, PartialEq, Eq, Serialize, Deserialize)]
pub struct ProtocolInfo {
    pub name: String,
    pub program_ids: Vec<Pubkey>,
}

impl ProtocolInfo {
    pub fn new(name: String, program_ids: Vec<Pubkey>) -> Self {
        Self { name, program_ids }
    }

    pub fn supports_program(&self, program_id: &Pubkey) -> bool {
        self.program_ids.contains(program_id)
    }
}

/// Transfer data
#[derive(
    Debug, Clone, Default, PartialEq, Eq, Serialize, Deserialize, BorshSerialize, BorshDeserialize,
)]
pub struct TransferData {
    pub token_program: Pubkey,
    pub source: Pubkey,
    pub destination: Pubkey,
    pub authority: Option<Pubkey>,
    pub amount: u64,
    pub decimals: Option<u8>,
    pub mint: Option<Pubkey>,
}

#[derive(
    Debug, Clone, Default, PartialEq, Eq, Serialize, Deserialize, BorshSerialize, BorshDeserialize,
)]
pub struct SwapData {
    pub from_mint: Pubkey,
    pub to_mint: Pubkey,
    pub from_amount: u64,
    pub to_amount: u64,
    pub description: Option<String>,
}

/// Event metadata
#[derive(
    Debug, Clone, Default, PartialEq, Eq, Serialize, Deserialize, BorshSerialize, BorshDeserialize,
)]
pub struct EventMetadata {
    pub id: String,
    pub signature: String,
    pub slot: u64,
    pub block_time: i64,
    pub block_time_ms: i64,
    pub program_received_time_ms: i64,
    pub program_handle_time_consuming_ms: i64,
    pub protocol: ProtocolType,
    pub event_type: EventType,
    pub program_id: Pubkey,
    pub transfer_datas: Vec<TransferData>,
    pub swap_data: Option<SwapData>,
    pub index: String,
}

impl EventMetadata {
    #[allow(clippy::too_many_arguments)]
    pub fn new(
        id: String,
        signature: String,
        slot: u64,
        block_time: i64,
        block_time_ms: i64,
        protocol: ProtocolType,
        event_type: EventType,
        program_id: Pubkey,
        index: String,
        program_received_time_ms: i64,
    ) -> Self {
        Self {
            id,
            signature,
            slot,
            block_time,
            block_time_ms,
            program_received_time_ms,
            program_handle_time_consuming_ms: 0,
            protocol,
            event_type,
            program_id,
            transfer_datas: Vec::with_capacity(4), // Pre-allocate capacity
            swap_data: None,
            index,
        }
    }

    pub fn set_id(&mut self, id: String) {
        let _id = format!("{}-{}-{}", self.signature, self.event_type.to_string(), id);
        let mut hasher = DefaultHasher::new();
        _id.hash(&mut hasher);
        let hash_value = hasher.finish();
        self.id = format!("{:x}", hash_value);
    }

    pub fn set_transfer_datas(
        &mut self,
        transfer_datas: Vec<TransferData>,
        swap_data: Option<SwapData>,
    ) {
        self.transfer_datas = transfer_datas;
        self.swap_data = swap_data;
    }

    /// Recycle EventMetadata to object pool
    pub async fn recycle(self) {
        EVENT_METADATA_POOL.release(self).await;
    }
}

/// Parse token transfer data from next instructions
pub fn parse_transfer_datas_from_next_instructions(
    event: Box<dyn UnifiedEvent>,
    inner_instruction: &solana_transaction_status::UiInnerInstructions,
    current_index: i8,
    accounts: &[Pubkey],
<<<<<<< HEAD
    event_type: EventType,
) -> Vec<TransferData> {
    let take = match event_type {
        EventType::PumpFunBuy => 4,
        EventType::PumpFunSell => 1,
        EventType::PumpSwapBuy => 3,
        EventType::PumpSwapSell => 3,
        EventType::BonkBuyExactIn
        | EventType::BonkBuyExactOut
        | EventType::BonkSellExactIn
        | EventType::BonkSellExactOut => 3,
        EventType::RaydiumCpmmSwapBaseInput
        | EventType::RaydiumCpmmSwapBaseOutput
        | EventType::RaydiumClmmSwap
        | EventType::RaydiumClmmSwapV2 => 2,
        EventType::MeteoraDBCSwap
        | EventType::MeteoraDAMMv2Swap => 3,
        _ => 0,
    };
    if take == 0 {
        return vec![];
    }
=======
) -> (Vec<TransferData>, Option<SwapData>) {
>>>>>>> 8e3d64a0
    let mut transfer_datas = vec![];
    // Get the next two instructions after the current instruction
    let next_instructions: Vec<&UiInstruction> =
        inner_instruction.instructions.iter().skip((current_index + 1) as usize).collect();

    let system_programs = vec![
        // Token Program
        Pubkey::from_str("TokenkegQfeZyiNwAJbNbGKPFXCWuBvf9Ss623VQ5DA").unwrap(),
        // Token 2022 Program
        Pubkey::from_str("TokenzQdBNbLqP5VEhdkAS6EPFLC1PHnBqCXEpPxuEb").unwrap(),
        // System Program
        Pubkey::from_str("11111111111111111111111111111111").unwrap(),
    ];
    for instruction in next_instructions {
        if let UiInstruction::Compiled(compiled) = instruction {
            if !system_programs.contains(&accounts[compiled.program_id_index as usize]) {
                break;
            }
            if let Ok(data) = bs58::decode(compiled.data.clone()).into_vec() {
                // Token Program: transferChecked
                // Token 2022 Program: transferChecked
                if data[0] == 12 {
                    let account_pubkeys: Vec<Pubkey> =
                        compiled.accounts.iter().map(|a| accounts[*a as usize]).collect();
                    if account_pubkeys.len() < 4 {
                        continue;
                    }
                    let (source, mint, destination, authority) = (
                        account_pubkeys[0],
                        account_pubkeys[1],
                        account_pubkeys[2],
                        account_pubkeys[3],
                    );
                    let amount = u64::from_le_bytes(data[1..9].try_into().unwrap());
                    let decimals = data[9];
                    let token_program = accounts[compiled.program_id_index as usize];
                    transfer_datas.push(TransferData {
                        amount,
                        decimals: Some(decimals),
                        mint: Some(mint),
                        source,
                        destination,
                        authority: Some(authority),
                        token_program,
                    });
                }
                // Token Program: transfer
                else if data[0] == 3 {
                    let account_pubkeys: Vec<Pubkey> =
                        compiled.accounts.iter().map(|a| accounts[*a as usize]).collect();
                    if account_pubkeys.len() < 3 {
                        continue;
                    }
                    let (source, destination, authority) =
                        (account_pubkeys[0], account_pubkeys[1], account_pubkeys[2]);
                    let amount = u64::from_le_bytes(data[1..9].try_into().unwrap());
                    let token_program = accounts[compiled.program_id_index as usize];
                    transfer_datas.push(TransferData {
                        amount,
                        decimals: None,
                        mint: None,
                        source,
                        destination,
                        authority: Some(authority),
                        token_program,
                    });
                }
                //System Program: transfer
                else if data[0] == 2 {
                    let account_pubkeys: Vec<Pubkey> =
                        compiled.accounts.iter().map(|a| accounts[*a as usize]).collect();
                    if account_pubkeys.len() < 2 {
                        continue;
                    }
                    let (source, destination) = (account_pubkeys[0], account_pubkeys[1]);
                    if (data.len() < 13) {
                        continue;
                    }
                    let amount = u64::from_le_bytes(data[4..12].try_into().unwrap());
                    let token_program = accounts[compiled.program_id_index as usize];
                    transfer_datas.push(TransferData {
                        amount,
                        decimals: None,
                        mint: None,
                        source,
                        destination,
                        authority: None,
                        token_program,
                    });
                }
            }
        }
    }
    let mut swap_data: SwapData = SwapData {
        from_mint: Pubkey::default(),
        to_mint: Pubkey::default(),
        from_amount: 0,
        to_amount: 0,
        description: None,
    };
    let sol_mint = Pubkey::from_str("So11111111111111111111111111111111111111111").unwrap();
    if transfer_datas.len() > 0 {
        let mut user: Option<Pubkey> = None;
        let mut from_mint: Option<Pubkey> = None;
        let mut to_mint: Option<Pubkey> = None;
        let mut user_from_token: Option<Pubkey> = None;
        let mut user_to_token: Option<Pubkey> = None;
        let mut from_vault: Option<Pubkey> = None;
        let mut to_vault: Option<Pubkey> = None;
        match_event!(event, {
            BonkTradeEvent => |e: BonkTradeEvent| {
                user = Some(e.payer);
                from_mint = Some(e.base_token_mint);
                to_mint = Some(e.quote_token_mint);
                user_from_token = Some(e.user_base_token);
                user_to_token = Some(e.user_quote_token);
                from_vault = Some(e.base_vault);
                to_vault = Some(e.quote_vault);
            },
            PumpFunTradeEvent => |e: PumpFunTradeEvent| {
                swap_data.from_mint = if e.is_buy {
                    sol_mint
                } else {
                    e.mint
                };
                swap_data.to_mint = if e.is_buy {
                    e.mint
                } else {
                    sol_mint
                };
            },
            PumpSwapBuyEvent => |e: PumpSwapBuyEvent| {
                swap_data.from_mint = e.quote_mint;
                swap_data.to_mint = e.base_mint;
            },
            PumpSwapSellEvent => |e: PumpSwapSellEvent| {
                swap_data.from_mint = e.base_mint;
                swap_data.to_mint = e.quote_mint;
            },
            RaydiumCpmmSwapEvent => |e: RaydiumCpmmSwapEvent| {
                user = Some(e.payer);
                from_mint = Some(e.input_token_mint);
                to_mint = Some(e.output_token_mint);
                user_from_token = Some(e.input_token_account);
                user_to_token = Some(e.output_token_account);
                from_vault = Some(e.input_vault);
                to_vault = Some(e.output_vault);
            },
            RaydiumClmmSwapEvent => |e: RaydiumClmmSwapEvent| {
                user = Some(e.payer);
                swap_data.description = Some("Unable to get from_mint and to_mint from RaydiumClmmSwapEvent".to_string());
                user_from_token = Some(e.input_token_account);
                user_to_token = Some(e.output_token_account);
                from_vault = Some(e.input_vault);
                to_vault = Some(e.output_vault);
            },
            RaydiumClmmSwapV2Event => |e: RaydiumClmmSwapV2Event| {
                user = Some(e.payer);
                from_mint = Some(e.input_vault_mint);
                to_mint = Some(e.output_vault_mint);
                user_from_token = Some(e.input_token_account);
                user_to_token = Some(e.output_token_account);
                from_vault = Some(e.input_vault);
                to_vault = Some(e.output_vault);
            },
            RaydiumAmmV4SwapEvent => |e: RaydiumAmmV4SwapEvent| {
                user = Some(e.user_source_owner);
                swap_data.description = Some("Unable to get from_mint and to_mint from RaydiumAmmV4SwapEvent".to_string());
                user_from_token = Some(e.user_source_token_account);
                user_to_token = Some(e.user_destination_token_account);
                from_vault = Some(e.pool_pc_token_account);
                to_vault = Some(e.pool_coin_token_account);
            },
        });

        for transfer_data in transfer_datas.clone() {
            if transfer_data.source == user_to_token.unwrap_or_default()
                && transfer_data.destination == to_vault.unwrap_or_default()
            {
                swap_data.from_mint = to_mint.unwrap_or_default();
                swap_data.from_amount = transfer_data.amount;
            } else if transfer_data.source == from_vault.unwrap_or_default()
                && transfer_data.destination == user_from_token.unwrap_or_default()
            {
                swap_data.to_mint = from_mint.unwrap_or_default();
                swap_data.to_amount = transfer_data.amount;
            } else if transfer_data.source == user_from_token.unwrap_or_default()
                && transfer_data.destination == from_vault.unwrap_or_default()
            {
                swap_data.from_mint = from_mint.unwrap_or_default();
                swap_data.from_amount = transfer_data.amount;
            } else if transfer_data.source == to_vault.unwrap_or_default()
                && transfer_data.destination == user_to_token.unwrap_or_default()
            {
                swap_data.to_mint = to_mint.unwrap_or_default();
                swap_data.to_amount = transfer_data.amount;
            }
        }
    }
    if swap_data.from_mint != Pubkey::default()
        || swap_data.to_mint != Pubkey::default()
        || swap_data.from_amount != 0
        || swap_data.to_amount != 0
    {
        (transfer_datas, Some(swap_data))
    } else {
        (transfer_datas, None)
    }
}<|MERGE_RESOLUTION|>--- conflicted
+++ resolved
@@ -102,17 +102,14 @@
     Bonk,
     RaydiumCpmm,
     RaydiumClmm,
-<<<<<<< HEAD
     PhotonProtocol,
     MeteoraDBC,
     MeteoraDAMMv2,
     AxiomTrading1,
     AxiomTrading2,
     SDKSystem,
-=======
     RaydiumAmmV4,
     Common,
->>>>>>> 8e3d64a0
 }
 
 /// Event type enumeration
@@ -215,16 +212,6 @@
             EventType::RaydiumCpmmWithdraw => "RaydiumCpmmWithdraw".to_string(),
             EventType::RaydiumClmmSwap => "RaydiumClmmSwap".to_string(),
             EventType::RaydiumClmmSwapV2 => "RaydiumClmmSwapV2".to_string(),
-<<<<<<< HEAD
-            EventType::PhotonPumpFunBuy => "PhotonPumpFunBuy".to_string(),
-            EventType::PhotonPumpFunSell => "PhotonPumpFunSell".to_string(),
-            EventType::PhotonPumpSwapTrade => "PhotonPumpSwapTrade".to_string(),
-            EventType::MeteoraDBCSwap => "MeteoraDBCSwap".to_string(),
-            EventType::MeteoraDAMMv2Swap => "MeteoraDAMMv2Swap".to_string(),
-            EventType::AxiomPumpFunBuy => "AxiomPumpFunBuy".to_string(),
-            EventType::AxiomPumpSwapBuy => "AxiomPumpSwapBuy".to_string(),
-            EventType::SDKSystem => "SDKSystem".to_string(),
-=======
             EventType::RaydiumClmmClosePosition => "RaydiumClmmClosePosition".to_string(),
             EventType::RaydiumClmmDecreaseLiquidityV2 => {
                 "RaydiumClmmDecreaseLiquidityV2".to_string()
@@ -244,7 +231,13 @@
             EventType::RaydiumAmmV4Withdraw => "RaydiumAmmV4Withdraw".to_string(),
             EventType::RaydiumAmmV4WithdrawPnl => "RaydiumAmmV4WithdrawPnl".to_string(),
             EventType::BlockMeta => "BlockMeta".to_string(),
->>>>>>> 8e3d64a0
+            EventType::PhotonPumpFunBuy => "PhotonPumpFunBuy".to_string(),
+            EventType::PhotonPumpFunSell => "PhotonPumpFunSell".to_string(),
+            EventType::PhotonPumpSwapTrade => "PhotonPumpSwapTrade".to_string(),
+            EventType::MeteoraDBCSwap => "MeteoraDBCSwap".to_string(),
+            EventType::MeteoraDAMMv2Swap => "MeteoraDAMMv2Swap".to_string(),
+            EventType::AxiomPumpFunBuy => "AxiomPumpFunBuy".to_string(),
+            EventType::AxiomPumpSwapBuy => "AxiomPumpSwapBuy".to_string(),
             EventType::Unknown => "Unknown".to_string(),
         }
     }
@@ -398,32 +391,8 @@
     inner_instruction: &solana_transaction_status::UiInnerInstructions,
     current_index: i8,
     accounts: &[Pubkey],
-<<<<<<< HEAD
     event_type: EventType,
-) -> Vec<TransferData> {
-    let take = match event_type {
-        EventType::PumpFunBuy => 4,
-        EventType::PumpFunSell => 1,
-        EventType::PumpSwapBuy => 3,
-        EventType::PumpSwapSell => 3,
-        EventType::BonkBuyExactIn
-        | EventType::BonkBuyExactOut
-        | EventType::BonkSellExactIn
-        | EventType::BonkSellExactOut => 3,
-        EventType::RaydiumCpmmSwapBaseInput
-        | EventType::RaydiumCpmmSwapBaseOutput
-        | EventType::RaydiumClmmSwap
-        | EventType::RaydiumClmmSwapV2 => 2,
-        EventType::MeteoraDBCSwap
-        | EventType::MeteoraDAMMv2Swap => 3,
-        _ => 0,
-    };
-    if take == 0 {
-        return vec![];
-    }
-=======
 ) -> (Vec<TransferData>, Option<SwapData>) {
->>>>>>> 8e3d64a0
     let mut transfer_datas = vec![];
     // Get the next two instructions after the current instruction
     let next_instructions: Vec<&UiInstruction> =
