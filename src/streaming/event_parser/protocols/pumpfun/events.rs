use borsh::BorshDeserialize;
use serde::{Deserialize, Serialize};
use solana_sdk::pubkey::Pubkey;

use crate::impl_unified_event;
use crate::streaming::event_parser::common::EventMetadata;

#[derive(Clone, Debug, Default, PartialEq, Eq, Serialize, Deserialize, BorshDeserialize)]
pub struct PumpFunCreateTokenEvent {
    #[borsh(skip)]
    pub metadata: EventMetadata,
    pub name: String,
    pub symbol: String,
    pub uri: String,
    pub mint: Pubkey,
    pub bonding_curve: Pubkey,
    pub user: Pubkey,
    pub creator: Pubkey,
    pub timestamp: i64,
    pub virtual_token_reserves: u64,
    pub virtual_sol_reserves: u64,
    pub real_token_reserves: u64,
    pub token_total_supply: u64,
    #[borsh(skip)]
    pub mint_authority: Pubkey,
    #[borsh(skip)]
    pub associated_bonding_curve: Pubkey,
}

impl_unified_event!(
    PumpFunCreateTokenEvent,
    mint,
    bonding_curve,
    user,
    creator,
    timestamp,
    virtual_token_reserves,
    virtual_sol_reserves,
    real_token_reserves,
    token_total_supply
);

#[derive(Clone, Debug, Default, PartialEq, Eq, Serialize, Deserialize, BorshDeserialize)]
pub struct PumpFunTradeEvent {
    #[borsh(skip)]
    pub metadata: EventMetadata,
    pub mint: Pubkey,
    pub sol_amount: u64,
    pub token_amount: u64,
    pub is_buy: bool,
    pub user: Pubkey,
    pub timestamp: i64,
    pub virtual_sol_reserves: u64,
    pub virtual_token_reserves: u64,
    pub real_sol_reserves: u64,
    pub real_token_reserves: u64,
    pub fee_recipient: Pubkey,
    pub fee_basis_points: u64,
    pub fee: u64,
    pub creator: Pubkey,
    pub creator_fee_basis_points: u64,
    pub creator_fee: u64,
    pub track_volume: bool,
    pub total_unclaimed_tokens: u64,
    pub total_claimed_tokens: u64,
    pub current_sol_volume: u64,
<<<<<<< HEAD
    pub last_update_timestamp: u64,
=======
    pub last_update_timestamp: i64,
>>>>>>> 5d1efa3c
    #[borsh(skip)]
    pub bonding_curve: Pubkey,
    #[borsh(skip)]
    pub associated_bonding_curve: Pubkey,
    #[borsh(skip)]
    pub associated_user: Pubkey,
    #[borsh(skip)]
    pub creator_vault: Pubkey,
    #[borsh(skip)]
    pub max_sol_cost: u64,
    #[borsh(skip)]
    pub min_sol_output: u64,
    #[borsh(skip)]
    pub amount: u64,
    #[borsh(skip)]
    pub is_bot: bool,
    #[borsh(skip)]
    pub is_dev_create_token_trade: bool, // 是否是dev创建token的交易
    #[borsh(skip)]
    pub global_volume_accumulator: Pubkey,
    #[borsh(skip)]
    pub user_volume_accumulator: Pubkey,
}

impl_unified_event!(
    PumpFunTradeEvent,
    mint,
    sol_amount,
    token_amount,
    is_buy,
    user,
    timestamp,
    virtual_sol_reserves,
    virtual_token_reserves,
    real_sol_reserves,
    real_token_reserves,
    fee_recipient,
    fee_basis_points,
    fee,
    creator,
    creator_fee_basis_points,
    creator_fee,
    track_volume,
    total_unclaimed_tokens,
    total_claimed_tokens,
    current_sol_volume,
    last_update_timestamp
);

#[derive(Clone, Debug, Default, PartialEq, Eq, Serialize, Deserialize, BorshDeserialize)]
pub struct PumpFunMigrateEvent {
    #[borsh(skip)]
    pub metadata: EventMetadata,

    pub user: Pubkey,
    pub mint: Pubkey,
    pub mint_amount: u64,
    pub sol_amount: u64,
    pub pool_migration_fee: u64,
    pub bonding_curve: Pubkey,
    pub timestamp: i64,
    pub pool: Pubkey,

    #[borsh(skip)]
    pub global: Pubkey,
    #[borsh(skip)]
    pub withdraw_authority: Pubkey,
    #[borsh(skip)]
    pub associated_bonding_curve: Pubkey,
    #[borsh(skip)]
    pub system_program: Pubkey,
    #[borsh(skip)]
    pub token_program: Pubkey,
    #[borsh(skip)]
    pub pump_amm: Pubkey,
    #[borsh(skip)]
    pub pool_authority: Pubkey,
    #[borsh(skip)]
    pub pool_authority_mint_account: Pubkey,
    #[borsh(skip)]
    pub pool_authority_wsol_account: Pubkey,
    #[borsh(skip)]
    pub amm_global_config: Pubkey,
    #[borsh(skip)]
    pub wsol_mint: Pubkey,
    #[borsh(skip)]
    pub lp_mint: Pubkey,
    #[borsh(skip)]
    pub user_pool_token_account: Pubkey,
    #[borsh(skip)]
    pub pool_base_token_account: Pubkey,
    #[borsh(skip)]
    pub pool_quote_token_account: Pubkey,
    #[borsh(skip)]
    pub token_2022_program: Pubkey,
    #[borsh(skip)]
    pub associated_token_program: Pubkey,
    #[borsh(skip)]
    pub pump_amm_event_authority: Pubkey,
    #[borsh(skip)]
    pub event_authority: Pubkey,
    #[borsh(skip)]
    pub program: Pubkey,
}

impl_unified_event!(
    PumpFunMigrateEvent,
    user,
    mint,
    mint_amount,
    sol_amount,
    pool_migration_fee,
    bonding_curve,
    timestamp,
    pool
);

/// 事件鉴别器常量
pub mod discriminators {
    // 事件鉴别器
    pub const CREATE_TOKEN_EVENT: &str = "0xe445a52e51cb9a1d1b72a94ddeeb6376";
    pub const TRADE_EVENT: &str = "0xe445a52e51cb9a1dbddb7fd34ee661ee";
    pub const COMPLETE_PUMP_AMM_MIGRATION_EVENT: &str = "0xe445a52e51cb9a1dbde95db95c94ea94";

    // 指令鉴别器
    pub const CREATE_TOKEN_IX: &[u8] = &[24, 30, 200, 40, 5, 28, 7, 119];
    pub const BUY_IX: &[u8] = &[102, 6, 61, 18, 1, 218, 235, 234];
    pub const SELL_IX: &[u8] = &[51, 230, 133, 164, 1, 127, 131, 173];
    pub const MIGRATE_IX: &[u8] = &[155, 234, 231, 146, 236, 158, 162, 30];
}<|MERGE_RESOLUTION|>--- conflicted
+++ resolved
@@ -64,11 +64,7 @@
     pub total_unclaimed_tokens: u64,
     pub total_claimed_tokens: u64,
     pub current_sol_volume: u64,
-<<<<<<< HEAD
-    pub last_update_timestamp: u64,
-=======
     pub last_update_timestamp: i64,
->>>>>>> 5d1efa3c
     #[borsh(skip)]
     pub bonding_curve: Pubkey,
     #[borsh(skip)]
@@ -110,12 +106,7 @@
     fee,
     creator,
     creator_fee_basis_points,
-    creator_fee,
-    track_volume,
-    total_unclaimed_tokens,
-    total_claimed_tokens,
-    current_sol_volume,
-    last_update_timestamp
+    creator_fee
 );
 
 #[derive(Clone, Debug, Default, PartialEq, Eq, Serialize, Deserialize, BorshDeserialize)]
