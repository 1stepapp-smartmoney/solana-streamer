<<<<<<< HEAD
use std::collections::HashMap;

use prost_types::Timestamp;
use solana_sdk::{instruction::CompiledInstruction, pubkey::Pubkey};
use solana_transaction_status::UiCompiledInstruction;
use crate::impl_event_parser_delegate;
use crate::streaming::event_parser::{
    common::{EventMetadata, EventType, ProtocolType},
    core::traits::{EventParser, GenericEventParseConfig, GenericEventParser, UnifiedEvent},
=======
use crate::streaming::event_parser::{
    common::{EventMetadata, EventType, ProtocolType},
    core::event_parser::GenericEventParseConfig,
>>>>>>> 67446554
    protocols::pumpfun::{
        discriminators, pumpfun_create_token_event_log_decode, pumpfun_migrate_event_log_decode,
        pumpfun_trade_event_log_decode, PumpFunCreateTokenEvent, PumpFunMigrateEvent,
        PumpFunTradeEvent,
    },
    UnifiedEvent,
};
use solana_sdk::pubkey::Pubkey;

/// PumpFun程序ID
pub const PUMPFUN_PROGRAM_ID: Pubkey =
    solana_sdk::pubkey!("6EF8rrecthR5Dkzon8Nwu78hRvfCKubJ14M5uBEwF6P");

// 配置所有事件类型
pub const CONFIGS: &[GenericEventParseConfig] = &[
    GenericEventParseConfig {
        program_id: PUMPFUN_PROGRAM_ID,
        protocol_type: ProtocolType::PumpFun,
        inner_instruction_discriminator: discriminators::CREATE_TOKEN_EVENT,
        instruction_discriminator: discriminators::CREATE_TOKEN_IX,
        event_type: EventType::PumpFunCreateToken,
        inner_instruction_parser: Some(parse_create_token_inner_instruction),
        instruction_parser: Some(parse_create_token_instruction),
        requires_inner_instruction: false,
    },
    GenericEventParseConfig {
        program_id: PUMPFUN_PROGRAM_ID,
        protocol_type: ProtocolType::PumpFun,
        inner_instruction_discriminator: discriminators::TRADE_EVENT,
        instruction_discriminator: discriminators::BUY_IX,
        event_type: EventType::PumpFunBuy,
        inner_instruction_parser: Some(parse_trade_inner_instruction),
        instruction_parser: Some(parse_buy_instruction),
        requires_inner_instruction: false,
    },
    GenericEventParseConfig {
        program_id: PUMPFUN_PROGRAM_ID,
        protocol_type: ProtocolType::PumpFun,
        inner_instruction_discriminator: discriminators::TRADE_EVENT,
        instruction_discriminator: discriminators::SELL_IX,
        event_type: EventType::PumpFunSell,
        inner_instruction_parser: Some(parse_trade_inner_instruction),
        instruction_parser: Some(parse_sell_instruction),
        requires_inner_instruction: false,
    },
    GenericEventParseConfig {
        program_id: PUMPFUN_PROGRAM_ID,
        protocol_type: ProtocolType::PumpFun,
        inner_instruction_discriminator: discriminators::COMPLETE_PUMP_AMM_MIGRATION_EVENT,
        instruction_discriminator: discriminators::MIGRATE_IX,
        event_type: EventType::PumpFunMigrate,
        inner_instruction_parser: Some(parse_migrate_inner_instruction),
        instruction_parser: Some(parse_migrate_instruction),
        // Failed migrations lack inner instruction data (typically "Bonding curve already migrated")
        requires_inner_instruction: true,
    },
];

/// 解析迁移事件
fn parse_migrate_inner_instruction(
    data: &[u8],
    metadata: EventMetadata,
) -> Option<Box<dyn UnifiedEvent>> {
    if let Some(event) = pumpfun_migrate_event_log_decode(data) {
        Some(Box::new(PumpFunMigrateEvent { metadata, ..event }))
    } else {
        None
    }
}

/// 解析创建代币日志事件
fn parse_create_token_inner_instruction(
    data: &[u8],
    metadata: EventMetadata,
) -> Option<Box<dyn UnifiedEvent>> {
    if let Some(event) = pumpfun_create_token_event_log_decode(data) {
        Some(Box::new(PumpFunCreateTokenEvent { metadata, ..event }))
    } else {
        None
    }
}

/// 解析交易事件
fn parse_trade_inner_instruction(
    data: &[u8],
    metadata: EventMetadata,
) -> Option<Box<dyn UnifiedEvent>> {
    if let Some(event) = pumpfun_trade_event_log_decode(data) {
        Some(Box::new(PumpFunTradeEvent { metadata, ..event }))
    } else {
        None
    }
}

/// 解析创建代币指令事件
fn parse_create_token_instruction(
    data: &[u8],
    accounts: &[Pubkey],
    metadata: EventMetadata,
) -> Option<Box<dyn UnifiedEvent>> {
    if data.len() < 16 || accounts.len() < 11 {
        return None;
    }
    let mut offset = 0;
    if offset + 4 > data.len() {
        return None;
    }
<<<<<<< HEAD

    /// 解析创建代币指令事件
    fn parse_create_token_instruction(
        data: &[u8],
        accounts: &[Pubkey],
        metadata: EventMetadata,
    ) -> Option<Box<dyn UnifiedEvent>> {
        if data.len() < 16 || accounts.len() < 11 {
            return None;
        }
        let mut offset = 0;
        let name_len = u32::from_le_bytes(data[offset..offset + 4].try_into().unwrap()) as usize;
        offset += 4;
        if offset + name_len > data.len() {
            return None; // 防止越界
        }
        let name = String::from_utf8_lossy(&data[offset..offset + name_len]);
        offset += name_len;
        if (offset  + 4) > data.len() {
            return None; // 防止越界
        }
        let symbol_len = u32::from_le_bytes(data[offset..offset + 4].try_into().unwrap()) as usize;
        offset += 4;
        if offset + symbol_len > data.len() {
            return None; // 防止越界
        }
        let symbol = String::from_utf8_lossy(&data[offset..offset + symbol_len]);
        offset += symbol_len;
        let uri_len = u32::from_le_bytes(data[offset..offset + 4].try_into().unwrap()) as usize;
        offset += 4;
        if offset + uri_len > data.len() {
            return None; // 防止越界
        }
        let uri = String::from_utf8_lossy(&data[offset..offset + uri_len]);
        offset += uri_len;
        let creator = if offset + 32 <= data.len() {
            Pubkey::new_from_array(data[offset..offset + 32].try_into().ok()?)
        } else {
            Pubkey::default()
        };

        Some(Box::new(PumpFunCreateTokenEvent {
            metadata,
            name: name.to_string(),
            symbol: symbol.to_string(),
            uri: uri.to_string(),
            creator,
            mint: accounts[0],
            mint_authority: accounts[1],
            bonding_curve: accounts[2],
            associated_bonding_curve: accounts[3],
            user: accounts[7],
            ..Default::default()
        }))
    }

    // 解析买入指令事件
    fn parse_buy_instruction(
        data: &[u8],
        accounts: &[Pubkey],
        metadata: EventMetadata,
    ) -> Option<Box<dyn UnifiedEvent>> {
        if data.len() < 16 || accounts.len() < 14 {
            return None;
        }
        let amount = u64::from_le_bytes(data[0..8].try_into().unwrap());
        let max_sol_cost = u64::from_le_bytes(data[8..16].try_into().unwrap());
        Some(Box::new(PumpFunTradeEvent {
            metadata,
            global: accounts[0],
            fee_recipient: accounts[1],
            mint: accounts[2],
            bonding_curve: accounts[3],
            associated_bonding_curve: accounts[4],
            associated_user: accounts[5],
            user: accounts[6],
            system_program: accounts[7],
            token_program: accounts[8],
            creator_vault: accounts[9],
            event_authority: accounts[10],
            program: accounts[11],
            global_volume_accumulator: accounts[12],
            user_volume_accumulator: accounts[13],
            max_sol_cost,
            amount,
            is_buy: true,
            ..Default::default()
        }))
=======
    let name_len = u32::from_le_bytes(data[offset..offset + 4].try_into().unwrap()) as usize;
    offset += 4;
    if offset + name_len > data.len() {
        return None;
    }
    let name = String::from_utf8_lossy(&data[offset..offset + name_len]);
    offset += name_len;
    if offset + 4 > data.len() {
        return None;
    }
    let symbol_len = u32::from_le_bytes(data[offset..offset + 4].try_into().unwrap()) as usize;
    offset += 4;
    if offset + symbol_len > data.len() {
        return None;
    }
    let symbol = String::from_utf8_lossy(&data[offset..offset + symbol_len]);
    offset += symbol_len;
    if offset + 4 > data.len() {
        return None;
>>>>>>> 67446554
    }
    let uri_len = u32::from_le_bytes(data[offset..offset + 4].try_into().unwrap()) as usize;
    offset += 4;
    if offset + uri_len > data.len() {
        return None;
    }
    let uri = String::from_utf8_lossy(&data[offset..offset + uri_len]);
    offset += uri_len;
    let creator = if offset + 32 <= data.len() {
        Pubkey::new_from_array(data[offset..offset + 32].try_into().ok()?)
    } else {
        Pubkey::default()
    };

    Some(Box::new(PumpFunCreateTokenEvent {
        metadata,
        name: name.to_string(),
        symbol: symbol.to_string(),
        uri: uri.to_string(),
        creator,
        mint: accounts[0],
        mint_authority: accounts[1],
        bonding_curve: accounts[2],
        associated_bonding_curve: accounts[3],
        user: accounts[7],
        ..Default::default()
    }))
}

<<<<<<< HEAD
    // 解析卖出指令事件
    fn parse_sell_instruction(
        data: &[u8],
        accounts: &[Pubkey],
        metadata: EventMetadata,
    ) -> Option<Box<dyn UnifiedEvent>> {
        if data.len() < 16 || accounts.len() < 12 {
            return None;
        }
        let amount = u64::from_le_bytes(data[0..8].try_into().unwrap());
        let min_sol_output = u64::from_le_bytes(data[8..16].try_into().unwrap());
        Some(Box::new(PumpFunTradeEvent {
            metadata,
            global: accounts[0],
            fee_recipient: accounts[1],
            mint: accounts[2],
            bonding_curve: accounts[3],
            associated_bonding_curve: accounts[4],
            associated_user: accounts[5],
            user: accounts[6],
            system_program: accounts[7],
            creator_vault: accounts[8],
            token_program: accounts[9],
            event_authority: accounts[10],
            program: accounts[11],
            fee_config: *accounts.get(12).unwrap_or(&Pubkey::default()),
            fee_program: *accounts.get(13).unwrap_or(&Pubkey::default()),
            min_sol_output,
            amount,
            is_buy: false,
            ..Default::default()
        }))
=======
// 解析买入指令事件
fn parse_buy_instruction(
    data: &[u8],
    accounts: &[Pubkey],
    metadata: EventMetadata,
) -> Option<Box<dyn UnifiedEvent>> {
    if data.len() < 16 || accounts.len() < 13 {
        return None;
>>>>>>> 67446554
    }
    let amount = u64::from_le_bytes(data[0..8].try_into().unwrap());
    let max_sol_cost = u64::from_le_bytes(data[8..16].try_into().unwrap());
    Some(Box::new(PumpFunTradeEvent {
        metadata,
        global: accounts[0],
        fee_recipient: accounts[1],
        mint: accounts[2],
        bonding_curve: accounts[3],
        associated_bonding_curve: accounts[4],
        associated_user: accounts[5],
        user: accounts[6],
        system_program: accounts[7],
        token_program: accounts[8],
        creator_vault: accounts[9],
        event_authority: accounts[10],
        program: accounts[11],
        global_volume_accumulator: accounts[12],
        user_volume_accumulator: accounts[13],
        max_sol_cost,
        amount,
        is_buy: true,
        ..Default::default()
    }))
}

// 解析卖出指令事件
fn parse_sell_instruction(
    data: &[u8],
    accounts: &[Pubkey],
    metadata: EventMetadata,
) -> Option<Box<dyn UnifiedEvent>> {
    if data.len() < 16 || accounts.len() < 11 {
        return None;
    }
    let amount = u64::from_le_bytes(data[0..8].try_into().unwrap());
    let min_sol_output = u64::from_le_bytes(data[8..16].try_into().unwrap());
    Some(Box::new(PumpFunTradeEvent {
        metadata,
        global: accounts[0],
        fee_recipient: accounts[1],
        mint: accounts[2],
        bonding_curve: accounts[3],
        associated_bonding_curve: accounts[4],
        associated_user: accounts[5],
        user: accounts[6],
        system_program: accounts[7],
        creator_vault: accounts[8],
        token_program: accounts[9],
        event_authority: accounts[10],
        program: accounts[11],
        global_volume_accumulator: *accounts.get(12).unwrap_or(&Pubkey::default()),
        user_volume_accumulator: *accounts.get(13).unwrap_or(&Pubkey::default()),
        min_sol_output,
        amount,
        is_buy: false,
        ..Default::default()
    }))
}

/// 解析迁移指令事件
fn parse_migrate_instruction(
    _data: &[u8],
    accounts: &[Pubkey],
    metadata: EventMetadata,
) -> Option<Box<dyn UnifiedEvent>> {
    if accounts.len() < 24 {
        return None;
    }
    Some(Box::new(PumpFunMigrateEvent {
        metadata,
        global: accounts[0],
        withdraw_authority: accounts[1],
        mint: accounts[2],
        bonding_curve: accounts[3],
        associated_bonding_curve: accounts[4],
        user: accounts[5],
        system_program: accounts[6],
        token_program: accounts[7],
        pump_amm: accounts[8],
        pool: accounts[9],
        pool_authority: accounts[10],
        pool_authority_mint_account: accounts[11],
        pool_authority_wsol_account: accounts[12],
        amm_global_config: accounts[13],
        wsol_mint: accounts[14],
        lp_mint: accounts[15],
        user_pool_token_account: accounts[16],
        pool_base_token_account: accounts[17],
        pool_quote_token_account: accounts[18],
        token_2022_program: accounts[19],
        associated_token_program: accounts[20],
        pump_amm_event_authority: accounts[21],
        event_authority: accounts[22],
        program: accounts[23],
        ..Default::default()
    }))
}<|MERGE_RESOLUTION|>--- conflicted
+++ resolved
@@ -1,18 +1,6 @@
-<<<<<<< HEAD
-use std::collections::HashMap;
-
-use prost_types::Timestamp;
-use solana_sdk::{instruction::CompiledInstruction, pubkey::Pubkey};
-use solana_transaction_status::UiCompiledInstruction;
-use crate::impl_event_parser_delegate;
-use crate::streaming::event_parser::{
-    common::{EventMetadata, EventType, ProtocolType},
-    core::traits::{EventParser, GenericEventParseConfig, GenericEventParser, UnifiedEvent},
-=======
 use crate::streaming::event_parser::{
     common::{EventMetadata, EventType, ProtocolType},
     core::event_parser::GenericEventParseConfig,
->>>>>>> 67446554
     protocols::pumpfun::{
         discriminators, pumpfun_create_token_event_log_decode, pumpfun_migrate_event_log_decode,
         pumpfun_trade_event_log_decode, PumpFunCreateTokenEvent, PumpFunMigrateEvent,
@@ -120,96 +108,6 @@
     if offset + 4 > data.len() {
         return None;
     }
-<<<<<<< HEAD
-
-    /// 解析创建代币指令事件
-    fn parse_create_token_instruction(
-        data: &[u8],
-        accounts: &[Pubkey],
-        metadata: EventMetadata,
-    ) -> Option<Box<dyn UnifiedEvent>> {
-        if data.len() < 16 || accounts.len() < 11 {
-            return None;
-        }
-        let mut offset = 0;
-        let name_len = u32::from_le_bytes(data[offset..offset + 4].try_into().unwrap()) as usize;
-        offset += 4;
-        if offset + name_len > data.len() {
-            return None; // 防止越界
-        }
-        let name = String::from_utf8_lossy(&data[offset..offset + name_len]);
-        offset += name_len;
-        if (offset  + 4) > data.len() {
-            return None; // 防止越界
-        }
-        let symbol_len = u32::from_le_bytes(data[offset..offset + 4].try_into().unwrap()) as usize;
-        offset += 4;
-        if offset + symbol_len > data.len() {
-            return None; // 防止越界
-        }
-        let symbol = String::from_utf8_lossy(&data[offset..offset + symbol_len]);
-        offset += symbol_len;
-        let uri_len = u32::from_le_bytes(data[offset..offset + 4].try_into().unwrap()) as usize;
-        offset += 4;
-        if offset + uri_len > data.len() {
-            return None; // 防止越界
-        }
-        let uri = String::from_utf8_lossy(&data[offset..offset + uri_len]);
-        offset += uri_len;
-        let creator = if offset + 32 <= data.len() {
-            Pubkey::new_from_array(data[offset..offset + 32].try_into().ok()?)
-        } else {
-            Pubkey::default()
-        };
-
-        Some(Box::new(PumpFunCreateTokenEvent {
-            metadata,
-            name: name.to_string(),
-            symbol: symbol.to_string(),
-            uri: uri.to_string(),
-            creator,
-            mint: accounts[0],
-            mint_authority: accounts[1],
-            bonding_curve: accounts[2],
-            associated_bonding_curve: accounts[3],
-            user: accounts[7],
-            ..Default::default()
-        }))
-    }
-
-    // 解析买入指令事件
-    fn parse_buy_instruction(
-        data: &[u8],
-        accounts: &[Pubkey],
-        metadata: EventMetadata,
-    ) -> Option<Box<dyn UnifiedEvent>> {
-        if data.len() < 16 || accounts.len() < 14 {
-            return None;
-        }
-        let amount = u64::from_le_bytes(data[0..8].try_into().unwrap());
-        let max_sol_cost = u64::from_le_bytes(data[8..16].try_into().unwrap());
-        Some(Box::new(PumpFunTradeEvent {
-            metadata,
-            global: accounts[0],
-            fee_recipient: accounts[1],
-            mint: accounts[2],
-            bonding_curve: accounts[3],
-            associated_bonding_curve: accounts[4],
-            associated_user: accounts[5],
-            user: accounts[6],
-            system_program: accounts[7],
-            token_program: accounts[8],
-            creator_vault: accounts[9],
-            event_authority: accounts[10],
-            program: accounts[11],
-            global_volume_accumulator: accounts[12],
-            user_volume_accumulator: accounts[13],
-            max_sol_cost,
-            amount,
-            is_buy: true,
-            ..Default::default()
-        }))
-=======
     let name_len = u32::from_le_bytes(data[offset..offset + 4].try_into().unwrap()) as usize;
     offset += 4;
     if offset + name_len > data.len() {
@@ -229,7 +127,6 @@
     offset += symbol_len;
     if offset + 4 > data.len() {
         return None;
->>>>>>> 67446554
     }
     let uri_len = u32::from_le_bytes(data[offset..offset + 4].try_into().unwrap()) as usize;
     offset += 4;
@@ -259,40 +156,6 @@
     }))
 }
 
-<<<<<<< HEAD
-    // 解析卖出指令事件
-    fn parse_sell_instruction(
-        data: &[u8],
-        accounts: &[Pubkey],
-        metadata: EventMetadata,
-    ) -> Option<Box<dyn UnifiedEvent>> {
-        if data.len() < 16 || accounts.len() < 12 {
-            return None;
-        }
-        let amount = u64::from_le_bytes(data[0..8].try_into().unwrap());
-        let min_sol_output = u64::from_le_bytes(data[8..16].try_into().unwrap());
-        Some(Box::new(PumpFunTradeEvent {
-            metadata,
-            global: accounts[0],
-            fee_recipient: accounts[1],
-            mint: accounts[2],
-            bonding_curve: accounts[3],
-            associated_bonding_curve: accounts[4],
-            associated_user: accounts[5],
-            user: accounts[6],
-            system_program: accounts[7],
-            creator_vault: accounts[8],
-            token_program: accounts[9],
-            event_authority: accounts[10],
-            program: accounts[11],
-            fee_config: *accounts.get(12).unwrap_or(&Pubkey::default()),
-            fee_program: *accounts.get(13).unwrap_or(&Pubkey::default()),
-            min_sol_output,
-            amount,
-            is_buy: false,
-            ..Default::default()
-        }))
-=======
 // 解析买入指令事件
 fn parse_buy_instruction(
     data: &[u8],
@@ -301,7 +164,6 @@
 ) -> Option<Box<dyn UnifiedEvent>> {
     if data.len() < 16 || accounts.len() < 13 {
         return None;
->>>>>>> 67446554
     }
     let amount = u64::from_le_bytes(data[0..8].try_into().unwrap());
     let max_sol_cost = u64::from_le_bytes(data[8..16].try_into().unwrap());
