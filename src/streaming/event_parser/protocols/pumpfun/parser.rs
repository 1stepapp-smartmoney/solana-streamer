--- conflicted
+++ resolved
@@ -112,18 +112,15 @@
         data: &[u8],
         metadata: EventMetadata,
     ) -> Option<Box<dyn UnifiedEvent>> {
-<<<<<<< HEAD
+        if let Some(event) = pumpfun_trade_event_log_decode(data) {
 
         let usefuldata = if (data.len()>250) {
-            data[..250].to_vec() 
+            data[..250].to_vec()
         } else {
             data.to_vec()
         }; // 只截取部分字节，防止pump日后再加字段。
 
         if let Ok(event) = borsh::from_slice::<PumpFunTradeEvent>(&usefuldata[..]) {
-=======
-        if let Some(event) = pumpfun_trade_event_log_decode(data) {
->>>>>>> 372bb765
             let mut metadata = metadata;
             metadata.set_id(format!(
                 "{}-{}-{}-{}",
