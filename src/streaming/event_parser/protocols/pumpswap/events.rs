--- conflicted
+++ resolved
@@ -52,15 +52,13 @@
     #[borsh(skip)]
     pub coin_creator_vault_authority: Pubkey,
     #[borsh(skip)]
-<<<<<<< HEAD
+    pub base_token_program: Pubkey,
+    #[borsh(skip)]
+    pub quote_token_program: Pubkey,
+    #[borsh(skip)]
     pub global_volume_accumulator: Pubkey,
     #[borsh(skip)]
     pub user_volume_accumulator: Pubkey,
-=======
-    pub base_token_program: Pubkey,
-    #[borsh(skip)]
-    pub quote_token_program: Pubkey,
->>>>>>> f87f3dd7
 }
 
 pub const PUMP_SWAP_BUY_EVENT_LOG_SIZE: usize = 385;
@@ -144,6 +142,10 @@
     pub base_token_program: Pubkey,
     #[borsh(skip)]
     pub quote_token_program: Pubkey,
+    #[borsh(skip)]
+    pub global_volume_accumulator: Pubkey,
+    #[borsh(skip)]
+    pub user_volume_accumulator: Pubkey,
 }
 
 pub const PUMP_SWAP_SELL_EVENT_LOG_SIZE: usize = 352;
