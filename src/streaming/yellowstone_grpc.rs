<<<<<<< HEAD
use futures::{channel::mpsc, StreamExt};
use log::error;
use solana_sdk::pubkey::Pubkey;
use std::sync::Arc;
use std::thread::sleep;
use tokio::sync::Mutex;
use yellowstone_grpc_proto::geyser::CommitmentLevel;

=======
>>>>>>> d2194334
use crate::common::AnyResult;
use crate::streaming::common::{
    EventProcessor, MetricsManager, PerformanceMetrics, StreamClientConfig, SubscriptionHandle,
};
use crate::streaming::event_parser::common::filter::EventTypeFilter;
use crate::streaming::event_parser::{Protocol, UnifiedEvent};
use crate::streaming::grpc::{
    EventPretty, SubscriptionManager,
};
use crate::streaming::grpc::pool::factory;
use anyhow::anyhow;
use chrono::Local;
use futures::channel::mpsc;
use futures::{SinkExt, StreamExt};
use log::error;
use solana_sdk::pubkey::Pubkey;
use std::sync::atomic::{AtomicBool, Ordering};
use std::sync::{Arc, RwLock};
use tokio::sync::Mutex;
use yellowstone_grpc_proto::geyser::subscribe_update::UpdateOneof;
use yellowstone_grpc_proto::geyser::{CommitmentLevel, SubscribeRequest, SubscribeRequestPing};

/// 交易过滤器
#[derive(Debug, Clone)]
pub struct TransactionFilter {
    pub account_include: Vec<String>,
    pub account_exclude: Vec<String>,
    pub account_required: Vec<String>,
}

/// 账户过滤器
#[derive(Debug, Clone)]
pub struct AccountFilter {
    pub account: Vec<String>,
    pub owner: Vec<String>,
}

pub struct YellowstoneGrpc {
    pub endpoint: String,
    pub x_token: Option<String>,
    pub config: StreamClientConfig,
    pub metrics: Arc<RwLock<PerformanceMetrics>>,
    pub subscription_manager: SubscriptionManager,
    pub metrics_manager: MetricsManager,
    pub event_processor: EventProcessor,
    pub subscription_handle: Arc<Mutex<Option<SubscriptionHandle>>>,
    // Dynamic subscription management fields
    pub active_subscription: Arc<AtomicBool>,
    pub control_tx: Arc<tokio::sync::Mutex<Option<mpsc::Sender<SubscribeRequest>>>>,
    pub current_request: Arc<tokio::sync::RwLock<Option<SubscribeRequest>>>,
}

impl YellowstoneGrpc {
    /// 创建客户端，使用默认配置
    pub fn new(endpoint: String, x_token: Option<String>) -> AnyResult<Self> {
        Self::new_with_config(endpoint, x_token, StreamClientConfig::default())
    }

    /// 创建客户端，使用自定义配置
    pub fn new_with_config(
        endpoint: String,
        x_token: Option<String>,
        config: StreamClientConfig,
    ) -> AnyResult<Self> {
        let _ = rustls::crypto::ring::default_provider().install_default().ok();
        let metrics = Arc::new(RwLock::new(PerformanceMetrics::new()));

        let subscription_manager =
            SubscriptionManager::new(endpoint.clone(), x_token.clone(), config.clone());
        let metrics_manager = MetricsManager::new_with_metrics(
            metrics.clone(),
            config.enable_metrics,
            "YellowstoneGrpc".to_string(),
        );
        let event_processor = EventProcessor::new(metrics_manager.clone(), config.clone());

        Ok(Self {
            endpoint,
            x_token,
            config,
            metrics: metrics.clone(),
            subscription_manager,
            metrics_manager,
            event_processor,
            subscription_handle: Arc::new(Mutex::new(None)),
            active_subscription: Arc::new(AtomicBool::new(false)),
            control_tx: Arc::new(tokio::sync::Mutex::new(None)),
            current_request: Arc::new(tokio::sync::RwLock::new(None)),
        })
    }

    /// Creates a new YellowstoneGrpcClient with high-throughput configuration.
    ///
    /// This is a convenience method that creates a client optimized for high-concurrency scenarios
    /// where throughput is prioritized over latency. See `StreamClientConfig::high_throughput()`
    /// for detailed configuration information.
    pub fn new_high_throughput(endpoint: String, x_token: Option<String>) -> AnyResult<Self> {
        Self::new_with_config(endpoint, x_token, StreamClientConfig::high_throughput())
    }

    /// Creates a new YellowstoneGrpcClient with low-latency configuration.
    ///
    /// This is a convenience method that creates a client optimized for real-time scenarios
    /// where latency is prioritized over throughput. See `StreamClientConfig::low_latency()`
    /// for detailed configuration information.
    pub fn new_low_latency(endpoint: String, x_token: Option<String>) -> AnyResult<Self> {
        Self::new_with_config(endpoint, x_token, StreamClientConfig::low_latency())
    }


    /// 获取配置
    pub fn get_config(&self) -> &StreamClientConfig {
        &self.config
    }

    /// 更新配置
    pub fn update_config(&mut self, config: StreamClientConfig) {
        self.config = config;
    }

    /// 获取性能指标
    pub fn get_metrics(&self) -> PerformanceMetrics {
        self.metrics_manager.get_metrics()
    }

    /// 打印性能指标
    pub fn print_metrics(&self) {
        self.metrics_manager.print_metrics();
    }

    /// 启用或禁用性能监控
    pub fn set_enable_metrics(&mut self, enabled: bool) {
        self.config.enable_metrics = enabled;
    }

    /// 停止当前订阅
    pub async fn stop(&self) {
        let mut handle_guard = self.subscription_handle.lock().await;
        if let Some(handle) = handle_guard.take() {
            handle.stop();
        }
        *self.control_tx.lock().await = None;
        *self.current_request.write().await = None;
        self.active_subscription.store(false, Ordering::Release);
    }

    /// Simplified immediate event subscription (recommended for simple scenarios)
    ///
    /// # Parameters
    /// * `protocols` - List of protocols to monitor
    /// * `bot_wallet` - Optional bot wallet address for filtering related transactions
    /// * `transaction_filter` - Transaction filter specifying accounts to include/exclude
    /// * `account_filter` - Account filter specifying accounts and owners to monitor
    /// * `event_filter` - Optional event filter for further event filtering, no filtering if None
    /// * `commitment` - Optional commitment level, defaults to Confirmed
    /// * `callback` - Event callback function that receives parsed unified events
    ///
    /// # Returns
    /// Returns `AnyResult<()>`, `Ok(())` on success, error information on failure
    pub async fn subscribe_events_immediate<F>(
        &self,
        protocols: Vec<Protocol>,
        bot_wallet: Option<Pubkey>,
        transaction_filter: TransactionFilter,
        account_filter: AccountFilter,
        event_type_filter: Option<EventTypeFilter>,
        commitment: Option<CommitmentLevel>,
        callback: F,
    ) -> AnyResult<()>
    where
        F: Fn(Box<dyn UnifiedEvent>) + Send + Sync + 'static,
    {
        if self
            .active_subscription
            .compare_exchange(false, true, Ordering::Acquire, Ordering::Relaxed)
            .is_err()
        {
            return Err(anyhow!("Already subscribed. Use update_subscription() to modify filters"));
        }

        let mut metrics_handle = None;
        // 启动自动性能监控（如果启用）
        if self.config.enable_metrics {
            metrics_handle = self.metrics_manager.start_auto_monitoring().await;
        }

        let transactions = self.subscription_manager.get_subscribe_request_filter(
            transaction_filter.account_include,
            transaction_filter.account_exclude,
            transaction_filter.account_required,
            event_type_filter.as_ref(),
        );
        let accounts = self.subscription_manager.subscribe_with_account_request(
            account_filter.account,
            account_filter.owner,
            event_type_filter.as_ref(),
        );

<<<<<<< HEAD
        // // 订阅事件
        // let (mut subscribe_tx, mut stream) = self
        //     .subscription_manager
        //     .subscribe_with_request(transactions, accounts, commitment, event_type_filter.clone())
        //     .await?;
=======
        // 订阅事件
        let (mut subscribe_tx, mut stream, subscribe_request) = self
            .subscription_manager
            .subscribe_with_request(transactions, accounts, commitment, event_type_filter.as_ref())
            .await?;
>>>>>>> d2194334

        // 用 Arc<Mutex<>> 包装 subscribe_tx 以支持多线程共享
        let subscribe_tx = Arc::new(Mutex::new(subscribe_tx));
        *self.current_request.write().await = Some(subscribe_request);
        let (control_tx, mut control_rx) = mpsc::channel(100);
        *self.control_tx.lock().await = Some(control_tx);

        // 启动流处理任务
<<<<<<< HEAD
        let backpressure_strategy = self.config.backpressure.strategy;
        let submanager = self.subscription_manager.clone();
        let filter_clone = event_type_filter.clone();
        let stream_handle = tokio::spawn(async move {
            loop {
                let trans_clone = transactions.clone();
                let accounts_filter_clone = accounts.clone();
                let (mut subscribe_tx, mut stream) = submanager
                    .subscribe_with_request(trans_clone, accounts_filter_clone, commitment, filter_clone.clone())
                    .await.unwrap();

                while let Some(message) = stream.next().await {
                    match message {
                        Ok(msg) => {
                            if let Err(e) = StreamHandler::handle_stream_message(
                                msg,
                                &mut tx,
                                &mut subscribe_tx,
                                backpressure_strategy,
                            )
                                .await
                            {
                                error!("Error handling message: {e:?}");
                                break;
                            }
                        }
                        Err(error) => {
                            error!("Stream error: {error:?}");
                            break;
                        }
                    }
=======
        let mut event_processor = self.event_processor.clone();
        event_processor.set_protocols_and_event_type_filter(
            protocols,
            event_type_filter,
            self.config.backpressure.clone(),
            Some(Arc::new(callback)),
        );
        let stream_handle = tokio::spawn(async move {
            loop {
                tokio::select! {
                    message = stream.next() => {
                        match message {
                            Some(Ok(msg)) => {
                                let created_at = msg.created_at;
                                match msg.update_oneof {
                                    Some(UpdateOneof::Account(account)) => {
                                        let account_pretty = factory::create_account_pretty_pooled(account);
                                        log::debug!("Received account: {:?}", account_pretty);
                                        if let Err(e) = event_processor
                                            .process_grpc_event_transaction_with_metrics(
                                                EventPretty::Account(account_pretty),
                                                bot_wallet,
                                            )
                                            .await
                                        {
                                            error!("Error processing account event: {e:?}");
                                        }
                                    }
                                    Some(UpdateOneof::BlockMeta(sut)) => {
                                        let block_meta_pretty = factory::create_block_meta_pretty_pooled(sut, created_at);
                                        log::debug!("Received block meta: {:?}", block_meta_pretty);
                                        if let Err(e) = event_processor
                                            .process_grpc_event_transaction_with_metrics(
                                                EventPretty::BlockMeta(block_meta_pretty),
                                                bot_wallet,
                                            )
                                            .await
                                        {
                                            error!("Error processing block meta event: {e:?}");
                                        }
                                    }
                                    Some(UpdateOneof::Transaction(sut)) => {
                                        let transaction_pretty = factory::create_transaction_pretty_pooled(sut, created_at);
                                        log::debug!(
                                            "Received transaction: {} at slot {}",
                                            transaction_pretty.signature,
                                            transaction_pretty.slot
                                        );
                                        if let Err(e) = event_processor
                                            .process_grpc_event_transaction_with_metrics(
                                                EventPretty::Transaction(transaction_pretty),
                                                bot_wallet,
                                            )
                                            .await
                                        {
                                            error!("Error processing transaction event: {e:?}");
                                        }
                                    }
                                    Some(UpdateOneof::Ping(_)) => {
                                        // 只在需要时获取锁，并立即释放
                                        if let Ok(mut tx_guard) = subscribe_tx.try_lock() {
                                            let _ = tx_guard
                                                .send(SubscribeRequest {
                                                    ping: Some(SubscribeRequestPing { id: 1 }),
                                                    ..Default::default()
                                                })
                                                .await;
                                        }
                                        log::debug!("service is ping: {}", Local::now());
                                    }
                                    Some(UpdateOneof::Pong(_)) => {
                                        log::debug!("service is pong: {}", Local::now());
                                    }
                                    _ => {
                                        log::debug!("Received other message type");
                                    }
                                }
                            }
                            Some(Err(error)) => {
                                error!("Stream error: {error:?}");
                                break;
                            }
                            None => break,
                        }
                    }
                    Some(update) = control_rx.next() => {
                        if let Err(e) = subscribe_tx.lock().await.send(update).await {
                            error!("Failed to send subscription update: {}", e);
                            break;
                        }
                    }
>>>>>>> d2194334
                }

                sleep(std::time::Duration::from_secs(1)); // 重试间隔
                error!("连接断开，尝试重连。。");

            }


        });

<<<<<<< HEAD
        // 即时处理交易，无批处理
        let event_processor = self.event_processor.clone();
        let filter_clone2 = event_type_filter.clone();
        let event_handle = tokio::spawn(async move {
            while let Some(event_pretty) = rx.next().await {
                if let Err(e) = event_processor
                    .process_event_transaction_with_metrics(
                        event_pretty,
                        &callback,
                        bot_wallet,
                        protocols.clone(),
                        filter_clone2.clone(),
                    )
                    .await
                {
                    error!("Error processing transaction: {e:?}");
                }
            }
        });

        //tokio::signal::ctrl_c().await?;
=======
>>>>>>> d2194334
        // 保存订阅句柄
        let subscription_handle = SubscriptionHandle::new(stream_handle, None, metrics_handle);
        let mut handle_guard = self.subscription_handle.lock().await;
        *handle_guard = Some(subscription_handle);

        Ok(())
    }

    /// Update subscription filters at runtime without reconnection
    ///
    /// # Parameters
    /// * `transaction_filter` - New transaction filter to apply
    /// * `account_filter` - New account filter to apply
    ///
    /// # Returns
    /// Returns `AnyResult<()>` on success, error on failure
    pub async fn update_subscription(
        &self,
        transaction_filter: TransactionFilter,
        account_filter: AccountFilter,
    ) -> AnyResult<()> {
        let mut control_sender = {
            let control_guard = self.control_tx.lock().await;

            if !self.active_subscription.load(Ordering::Acquire) {
                return Err(anyhow!("No active subscription to update"));
            }

            control_guard
                .as_ref()
                .ok_or_else(|| anyhow!("No active subscription to update"))?
                .clone()
        };

        let mut request = self
            .current_request
            .read()
            .await
            .as_ref()
            .ok_or_else(|| anyhow!("No active subscription"))?
            .clone();

        request.transactions = self
            .subscription_manager
            .get_subscribe_request_filter(
                transaction_filter.account_include,
                transaction_filter.account_exclude,
                transaction_filter.account_required,
                None,
            )
            .unwrap_or_default();

        request.accounts = self
            .subscription_manager
            .subscribe_with_account_request(account_filter.account, account_filter.owner, None)
            .unwrap_or_default();

        control_sender
            .send(request.clone())
            .await
            .map_err(|e| anyhow!("Failed to send update: {}", e))?;

        *self.current_request.write().await = Some(request);

        Ok(())
    }
}

// 实现 Clone trait 以支持模块间共享
impl Clone for YellowstoneGrpc {
    fn clone(&self) -> Self {
        Self {
            endpoint: self.endpoint.clone(),
            x_token: self.x_token.clone(),
            config: self.config.clone(),
            metrics: self.metrics.clone(),
            subscription_manager: self.subscription_manager.clone(),
            metrics_manager: self.metrics_manager.clone(),
            event_processor: self.event_processor.clone(),
            subscription_handle: self.subscription_handle.clone(), // 共享同一个 Arc<Mutex<>>
            active_subscription: self.active_subscription.clone(),
            control_tx: self.control_tx.clone(),
            current_request: self.current_request.clone(),
        }
    }
}<|MERGE_RESOLUTION|>--- conflicted
+++ resolved
@@ -1,14 +1,4 @@
-<<<<<<< HEAD
-use futures::{channel::mpsc, StreamExt};
-use log::error;
-use solana_sdk::pubkey::Pubkey;
-use std::sync::Arc;
 use std::thread::sleep;
-use tokio::sync::Mutex;
-use yellowstone_grpc_proto::geyser::CommitmentLevel;
-
-=======
->>>>>>> d2194334
 use crate::common::AnyResult;
 use crate::streaming::common::{
     EventProcessor, MetricsManager, PerformanceMetrics, StreamClientConfig, SubscriptionHandle,
@@ -207,19 +197,11 @@
             event_type_filter.as_ref(),
         );
 
-<<<<<<< HEAD
-        // // 订阅事件
-        // let (mut subscribe_tx, mut stream) = self
-        //     .subscription_manager
-        //     .subscribe_with_request(transactions, accounts, commitment, event_type_filter.clone())
-        //     .await?;
-=======
         // 订阅事件
         let (mut subscribe_tx, mut stream, subscribe_request) = self
             .subscription_manager
             .subscribe_with_request(transactions, accounts, commitment, event_type_filter.as_ref())
             .await?;
->>>>>>> d2194334
 
         // 用 Arc<Mutex<>> 包装 subscribe_tx 以支持多线程共享
         let subscribe_tx = Arc::new(Mutex::new(subscribe_tx));
@@ -228,45 +210,13 @@
         *self.control_tx.lock().await = Some(control_tx);
 
         // 启动流处理任务
-<<<<<<< HEAD
-        let backpressure_strategy = self.config.backpressure.strategy;
-        let submanager = self.subscription_manager.clone();
-        let filter_clone = event_type_filter.clone();
-        let stream_handle = tokio::spawn(async move {
-            loop {
-                let trans_clone = transactions.clone();
-                let accounts_filter_clone = accounts.clone();
-                let (mut subscribe_tx, mut stream) = submanager
-                    .subscribe_with_request(trans_clone, accounts_filter_clone, commitment, filter_clone.clone())
-                    .await.unwrap();
-
-                while let Some(message) = stream.next().await {
-                    match message {
-                        Ok(msg) => {
-                            if let Err(e) = StreamHandler::handle_stream_message(
-                                msg,
-                                &mut tx,
-                                &mut subscribe_tx,
-                                backpressure_strategy,
-                            )
-                                .await
-                            {
-                                error!("Error handling message: {e:?}");
-                                break;
-                            }
-                        }
-                        Err(error) => {
-                            error!("Stream error: {error:?}");
-                            break;
-                        }
-                    }
-=======
         let mut event_processor = self.event_processor.clone();
         event_processor.set_protocols_and_event_type_filter(
             protocols,
             event_type_filter,
             self.config.backpressure.clone(),
             Some(Arc::new(callback)),
+            None,
         );
         let stream_handle = tokio::spawn(async move {
             loop {
@@ -352,41 +302,10 @@
                             break;
                         }
                     }
->>>>>>> d2194334
-                }
-
-                sleep(std::time::Duration::from_secs(1)); // 重试间隔
-                error!("连接断开，尝试重连。。");
-
-            }
-
-
-        });
-
-<<<<<<< HEAD
-        // 即时处理交易，无批处理
-        let event_processor = self.event_processor.clone();
-        let filter_clone2 = event_type_filter.clone();
-        let event_handle = tokio::spawn(async move {
-            while let Some(event_pretty) = rx.next().await {
-                if let Err(e) = event_processor
-                    .process_event_transaction_with_metrics(
-                        event_pretty,
-                        &callback,
-                        bot_wallet,
-                        protocols.clone(),
-                        filter_clone2.clone(),
-                    )
-                    .await
-                {
-                    error!("Error processing transaction: {e:?}");
                 }
             }
         });
 
-        //tokio::signal::ctrl_c().await?;
-=======
->>>>>>> d2194334
         // 保存订阅句柄
         let subscription_handle = SubscriptionHandle::new(stream_handle, None, metrics_handle);
         let mut handle_guard = self.subscription_handle.lock().await;
